import React, { Component } from 'react';
import { Route, Link, Switch, Redirect } from 'react-router-dom';

import { ToastContainer } from 'react-toastify';
import 'react-toastify/dist/ReactToastify.css';

import * as session from '../lib/session';
import { connect, disconnect } from '../lib/server';
import { urlBase } from '../config';

import { createApplicationHubConnection } from '../lib/hubFactory';

import './App.css';
import Searches from './Search/Searches';
import Browse from './Browse/Browse';
import Users from './Users/Users';
import Transfers from './Transfers/Transfers';
import Chat from './Chat/Chat';
import System from './System/System';
import LoginForm from './LoginForm';

import AppContext from './AppContext';

import { 
  Sidebar,
  Segment,
  Menu,
  Icon,
  Modal,
  Header,
  Button,
  Loader,
} from 'semantic-ui-react';
import Rooms from './Rooms/Rooms';
import ErrorSegment from './Shared/ErrorSegment';

const initialState = {
  login: {
    pending: false,
    error: undefined,
  },
  applicationState: {},
  applicationOptions: {},
  initialized: false,
  error: false,
  retriesExhausted: false,
};

class App extends Component {
  state = initialState;

  componentDidMount = () => {
    this.init();
  };

  init = async () => {
    this.setState({ initialized: false }, async () => {
      try {
        const securityEnabled = await session.getSecurityEnabled();
  
        if (!securityEnabled) {
          console.debug('application security is not enabled, per api call')
          session.enablePassthrough()
        }
  
        if (await session.check()) {
          const appHub = createApplicationHubConnection();

          appHub.on('state', (state) => {
            this.setState({ applicationState: state });
          });
  
          appHub.on('options', (options) => {
            this.setState({ applicationOptions: options })
          })

          appHub.onreconnecting(() => this.setState({ error: true, retriesExhausted: false }));
          appHub.onclose(() => this.setState({ error: true, retriesExhausted: true }));
          appHub.onreconnected(() => this.setState({ error: false, retriesExhausted: false }));

          await appHub.start();
        }
  
        this.setState({
          error: false,
        });
      } catch (err) {
        console.error(err)
        this.setState({ error: true, retriesExhausted: true })
      } finally {
        this.setState({ initialized: true });
      }
    })
  }

  login = (username, password, rememberMe) => {
    this.setState({ login: { ...this.state.login, pending: true, error: undefined }}, async () => {
      try {
        await session.login({ username, password, rememberMe });
        this.setState({ login: { ...this.state.login, pending: false, error: false }}, () => this.init());
      } catch (error) {
        this.setState({ login: { ...this.state.login, pending: false, error }});
      }
    });
  };
  
  logout = () => {
    session.logout();
    this.setState({ login: { ...initialState.login }});
  };

  withTokenCheck = (component) => {
    session.check(); // async, runs in the background
    return { ...component };
  };

  render = () => {
    const { login, applicationState = {}, applicationOptions = {}, error, initialized, retriesExhausted } = this.state;
    const { version = {}, server } = applicationState;
    const { isUpdateAvailable, current, latest } = version;

    if (!initialized) {
      return <Loader active size='big'/>;
    }

    if (error) {
      return <ErrorSegment 
        suppressPrefix 
        icon='attention' 
        caption={
          <>
            <span>
            Lost connection to slskd</span><br /><span>{(retriesExhausted ? 'Refresh to reconnect' : 'Retrying...')}
            </span>
          </>
        }/>;
    }

    if (!session.isLoggedIn() && !session.isPassthroughEnabled()) {
      return (
        <LoginForm 
          onLoginAttempt={this.login} 
          initialized={login.initialized}
          loading={login.pending} 
          error={login.error}
        />
      );
    }

    return (
      <>
        <Sidebar.Pushable as={Segment} className='app'>
          <Sidebar
            className='navigation'
            as={Menu} 
            animation='overlay' 
            icon='labeled' 
            inverted 
            horizontal='true'
            direction='top' 
            visible width='thin'
          >
            {version.isCanary && <Menu.Item>
              <Icon name='flask' color='yellow'/>Canary
            </Menu.Item>}
            <Link to={`${urlBase}/searches`}>
              <Menu.Item>
                <Icon name='search'/>Search
              </Menu.Item>
            </Link>
            <Link to={`${urlBase}/downloads`}>
              <Menu.Item>
                <Icon name='download'/>Downloads
              </Menu.Item>
            </Link>
            <Link to={`${urlBase}/uploads`}>
              <Menu.Item>
                <Icon name='upload'/>Uploads
              </Menu.Item>
            </Link>
            <Link to={`${urlBase}/rooms`}>
              <Menu.Item>
                <Icon name='comments'/>Rooms
              </Menu.Item>
            </Link>
            <Link to={`${urlBase}/chat`}>
              <Menu.Item>
                <Icon name='comment'/>Chat
              </Menu.Item>
            </Link>
            <Link to={`${urlBase}/users`}>
              <Menu.Item>
                <Icon name='users'/>Users
              </Menu.Item>
            </Link>
            <Link to={`${urlBase}/browse`}>
              <Menu.Item>
                <Icon name='folder open'/>Browse
              </Menu.Item>
            </Link>
            <Menu className='right' inverted>
              {server?.isConnected && <Menu.Item
                onClick={() => disconnect()}
              >
                <Icon name='plug' color='green'/>Connected
              </Menu.Item>}
              {(!server?.isConnected) && <Menu.Item 
                onClick={() => connect()}
              >
                <Icon.Group className='menu-icon-group'>
                  <Icon name='plug' color='grey'/>
                  <Icon name='close' color='red' corner='bottom right' className='menu-icon-no-shadow'/>
                </Icon.Group>Disconnected
              </Menu.Item>}
              {isUpdateAvailable && <Modal
                trigger={<Menu.Item position='right'>
                  <Icon.Group className='menu-icon-group'>
                    <Icon name='bullhorn' color='yellow'/>
                  </Icon.Group>New Version!
                </Menu.Item>}
                centered
                closeIcon
                size='mini'
              >
                <Modal.Header>New Version!</Modal.Header>
                <Modal.Content>
                  <p>
                    You are currently running version <strong>{current}</strong>
                    while version <strong>{latest}</strong> is available.
                  </p>
                </Modal.Content>
                <Modal.Actions>
                  <Button
                    style={{marginLeft: 0}}
                    primary 
                    fluid
                    href="https://github.com/slskd/slskd/releases">See Release Notes</Button>
                </Modal.Actions>
              </Modal>}
              <Link to={`${urlBase}/system`}>
                <Menu.Item>
                  <Icon name='cogs'/>System
                </Menu.Item>
              </Link>
              {session.isLoggedIn() && <Modal
                trigger={
                  <Menu.Item>
                    <Icon name='sign-out'/>Log Out
                  </Menu.Item>
                }
                centered
                size='mini'
                header={<Header icon='sign-out' content='Confirm Log Out' />}
                content='Are you sure you want to log out?'
                actions={['Cancel', { key: 'done', content: 'Log Out', negative: true, onClick: this.logout }]}
              />}
            </Menu>
          </Sidebar>
          <Sidebar.Pusher className='app-content'>
            <AppContext.Provider value={{ state: applicationState, options: applicationOptions }}>
              <Switch>
                <Route path={`${urlBase}/searches/:id?`} render={(props) => 
                  this.withTokenCheck(<div className='page'>
                    <Searches
                      server={applicationState.server}
                      {...props}
                    />
                  </div>)}
                />
                <Route path={`${urlBase}/browse`} render={(props) => this.withTokenCheck(<Browse {...props}/>)}/>
                <Route path={`${urlBase}/users`} render={(props) => this.withTokenCheck(<Users {...props}/>)}/>
                <Route path={`${urlBase}/chat`} render={(props) => this.withTokenCheck(<Chat {...props}/>)}/>
                <Route path={`${urlBase}/rooms`} render={(props) => this.withTokenCheck(<Rooms {...props}/>)}/>
<<<<<<< HEAD
                <Route path={`${urlBase}/uploads`} render={(props) => this.withTokenCheck(<div className='page'><Transfers {...props} direction='upload'/></div>)}/>
                <Route path={`${urlBase}/downloads`} render={(props) => this.withTokenCheck(<div className='page'><Transfers {...props} direction='download'/></div>)}/>
                <Route path={`${urlBase}/system/:tab?`} render={(props) => this.withTokenCheck(<System {...props} state={applicationState} options={applicationOptions}/>)}/>
=======
                <Route path={`${urlBase}/uploads`} render={
                  (props) => this.withTokenCheck(<Transfers {...props} direction='upload' />)
                }/>
                <Route path={`${urlBase}/downloads`} render={
                  (props) => this.withTokenCheck(<Transfers {...props} direction='download' />)
                }/>
                <Route path={`${urlBase}/system/:tab?`} render={
                  (props) => this.withTokenCheck(
                    <System {...props} state={applicationState} options={applicationOptions} />
                  )
                }/>
>>>>>>> c9968c85
                <Redirect from='*' to={`${urlBase}/searches`}/>
              </Switch>
            </AppContext.Provider>
          </Sidebar.Pusher>
        </Sidebar.Pushable>
        <ToastContainer
          position="bottom-center"
          autoClose={5000}
          hideProgressBar={false}
          newestOnTop
          closeOnClick
          rtl={false}
          pauseOnFocusLoss
          draggable={false}
          pauseOnHover
        />
      </>
    )
  };
}

export default App;<|MERGE_RESOLUTION|>--- conflicted
+++ resolved
@@ -271,11 +271,6 @@
                 <Route path={`${urlBase}/users`} render={(props) => this.withTokenCheck(<Users {...props}/>)}/>
                 <Route path={`${urlBase}/chat`} render={(props) => this.withTokenCheck(<Chat {...props}/>)}/>
                 <Route path={`${urlBase}/rooms`} render={(props) => this.withTokenCheck(<Rooms {...props}/>)}/>
-<<<<<<< HEAD
-                <Route path={`${urlBase}/uploads`} render={(props) => this.withTokenCheck(<div className='page'><Transfers {...props} direction='upload'/></div>)}/>
-                <Route path={`${urlBase}/downloads`} render={(props) => this.withTokenCheck(<div className='page'><Transfers {...props} direction='download'/></div>)}/>
-                <Route path={`${urlBase}/system/:tab?`} render={(props) => this.withTokenCheck(<System {...props} state={applicationState} options={applicationOptions}/>)}/>
-=======
                 <Route path={`${urlBase}/uploads`} render={
                   (props) => this.withTokenCheck(<Transfers {...props} direction='upload' />)
                 }/>
@@ -287,7 +282,6 @@
                     <System {...props} state={applicationState} options={applicationOptions} />
                   )
                 }/>
->>>>>>> c9968c85
                 <Redirect from='*' to={`${urlBase}/searches`}/>
               </Switch>
             </AppContext.Provider>
