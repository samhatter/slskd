﻿// <copyright file="Application.cs" company="slskd Team">
//     Copyright (c) slskd Team. All rights reserved.
//
//     This program is free software: you can redistribute it and/or modify
//     it under the terms of the GNU Affero General Public License as published
//     by the Free Software Foundation, either version 3 of the License, or
//     (at your option) any later version.
//
//     This program is distributed in the hope that it will be useful,
//     but WITHOUT ANY WARRANTY; without even the implied warranty of
//     MERCHANTABILITY or FITNESS FOR A PARTICULAR PURPOSE.  See the
//     GNU Affero General Public License for more details.
//
//     You should have received a copy of the GNU Affero General Public License
//     along with this program.  If not, see https://www.gnu.org/licenses/.
// </copyright>

using Microsoft.Extensions.Options;

namespace slskd
{
    using System;
    using System.Collections.Concurrent;
    using System.Collections.Generic;
    using System.Diagnostics;
    using System.IO;
    using System.Linq;
    using System.Net;
    using System.Net.Sockets;
    using System.Reflection;
    using System.Runtime;
    using System.Runtime.InteropServices;
    using System.Text.RegularExpressions;
    using System.Threading;
    using System.Threading.Tasks;
    using Microsoft.AspNetCore.SignalR;
    using Microsoft.Extensions.Caching.Memory;
    using Microsoft.Extensions.Hosting;
    using Serilog;
    using Serilog.Events;
    using slskd.Configuration;
    using slskd.Core.API;
    using slskd.Integrations.Pushbullet;
    using slskd.Messaging;
    using slskd.Relay;
    using slskd.Search;
    using slskd.Shares;
    using slskd.Transfers;
    using slskd.Users;
    using Soulseek;
    using Soulseek.Diagnostics;

    public interface IApplication : IHostedService
    {
        public Task CheckVersionAsync();
        public void CollectGarbage();
    }

    public sealed class Application : IApplication
    {
        /// <summary>
        ///     The name of the default user group.
        /// </summary>
        public static readonly string DefaultGroup = "default";

        /// <summary>
        ///     The name of the privileged user group.
        /// </summary>
        public static readonly string PrivilegedGroup = "privileged";

        /// <summary>
        ///     The name of the leecher user group.
        /// </summary>
        public static readonly string LeecherGroup = "leechers";

        private static readonly string ApplicationShutdownTransferExceptionMessage = "Application shut down";

        public Application(
            OptionsAtStartup optionsAtStartup,
            IOptionsMonitor<Options> optionsMonitor,
            IManagedState<State> state,
            ISoulseekClient soulseekClient,
            IConnectionWatchdog connectionWatchdog,
            ITransferService transferService,
            IBrowseTracker browseTracker,
            IConversationTracker conversationTracker,
            IRoomTracker roomTracker,
            IRoomService roomService,
            IUserService userService,
            IShareService shareService,
            IPushbulletService pushbulletService,
            IRelayService relayService,
            IHubContext<ApplicationHub> applicationHub,
            IHubContext<LogsHub> logHub)
        {
            Console.CancelKeyPress += (_, args) =>
            {
                ShuttingDown = true;
                Program.MasterCancellationTokenSource.Cancel();
                Log.Warning("Received SIGINT");
            };

            foreach (var signal in new[] { PosixSignal.SIGINT, PosixSignal.SIGQUIT, PosixSignal.SIGTERM })
            {
                PosixSignalRegistration.Create(signal, context =>
                {
                    ShuttingDown = true;
                    Program.MasterCancellationTokenSource.Cancel();
                    Log.Fatal("Received {Signal}", signal);
                    Environment.Exit(1);
                });
            }

            OptionsAtStartup = optionsAtStartup;

            OptionsMonitor = optionsMonitor;
            OptionsMonitor.OnChange(async options => await OptionsMonitor_OnChange(options));

            PreviousOptions = OptionsMonitor.CurrentValue;

            CompiledSearchResponseFilters = OptionsAtStartup.Filters.Search.Request.Select(f => new Regex(f, RegexOptions.Compiled));

            State = state;
            State.OnChange(state => State_OnChange(state));

            Shares = shareService;
            Shares.StateMonitor.OnChange(state => ShareState_OnChange(state));

            Transfers = transferService;
            BrowseTracker = browseTracker;
            ConversationTracker = conversationTracker;
            Pushbullet = pushbulletService;

            RoomService = roomService;
            Users = userService;
            ApplicationHub = applicationHub;

            Relay = relayService;
            Relay.StateMonitor.OnChange(relayState => State.SetValue(state => state with { Relay = relayState.Current }));

            LogHub = logHub;
            Program.LogEmitted += (_, log) => LogHub.EmitLogAsync(log);

            Client = soulseekClient;

            Client.DiagnosticGenerated += Client_DiagnosticGenerated;

            Client.TransferStateChanged += Client_TransferStateChanged;
            Client.TransferProgressUpdated += Client_TransferProgressUpdated;

            Client.BrowseProgressUpdated += Client_BrowseProgressUpdated;
            Client.UserStatusChanged += Client_UserStatusChanged;
            Client.PrivateMessageReceived += Client_PrivateMessageRecieved;

            Client.PrivateRoomMembershipAdded += (e, room) => Log.Information("Added to private room {Room}", room);
            Client.PrivateRoomMembershipRemoved += (e, room) => Log.Information("Removed from private room {Room}", room);
            Client.PrivateRoomModerationAdded += (e, room) => Log.Information("Promoted to moderator in private room {Room}", room);
            Client.PrivateRoomModerationRemoved += (e, room) => Log.Information("Demoted from moderator in private room {Room}", room);

            Client.PublicChatMessageReceived += Client_PublicChatMessageReceived;
            Client.RoomMessageReceived += Client_RoomMessageReceived;
            Client.Disconnected += Client_Disconnected;
            Client.Connected += Client_Connected;
            Client.LoggedIn += Client_LoggedIn;
            Client.StateChanged += Client_StateChanged;
            Client.DistributedNetworkStateChanged += Client_DistributedNetworkStateChanged;
            Client.DownloadDenied += (e, args) => Log.Information("Download of {Filename} from {Username} was denied: {Message}", args.Filename, args.Username, args.Message);
            Client.DownloadFailed += (e, args) => Log.Information("Download of {Filename} from {Username} failed", args.Filename, args.Username);

            ConnectionWatchdog = connectionWatchdog;

            Clock.EveryMinute += Clock_EveryMinute;
        }

        /// <summary>
        ///     Gets a value indicating whether the application is in the process of shutting down.
        /// </summary>
        public static bool IsShuttingDown => Environment.HasShutdownStarted || ShuttingDown;

        private static bool ShuttingDown { get; set; } = false;

        private ISoulseekClient Client { get; set; }
        private IRoomService RoomService { get; set; }
        private IBrowseTracker BrowseTracker { get; set; }
        private IConnectionWatchdog ConnectionWatchdog { get; }
        private IConversationTracker ConversationTracker { get; set; }
        private ILogger Log { get; set; } = Serilog.Log.ForContext<Application>();
        private ConcurrentDictionary<string, ILogger> Loggers { get; } = new ConcurrentDictionary<string, ILogger>();
        private Options Options => OptionsMonitor.CurrentValue;
        private OptionsAtStartup OptionsAtStartup { get; set; }
        private IOptionsMonitor<Options> OptionsMonitor { get; set; }
        private SemaphoreSlim OptionsSyncRoot { get; } = new SemaphoreSlim(1, 1);
        private Options PreviousOptions { get; set; }
        private IPushbulletService Pushbullet { get; }
        private DateTime SharesRefreshStarted { get; set; }
        private IManagedState<State> State { get; }
        private ITransferService Transfers { get; init; }
        private IHubContext<ApplicationHub> ApplicationHub { get; set; }
        private IHubContext<LogsHub> LogHub { get; set; }
        private IUserService Users { get; set; }
        private IShareService Shares { get; set; }
        private IRelayService Relay { get; set; }
        private IMemoryCache Cache { get; set; } = new MemoryCache(new MemoryCacheOptions());
        private IEnumerable<Regex> CompiledSearchResponseFilters { get; set; }
        private IEnumerable<Guid> ActiveDownloadIdsAtPreviousShutdown { get; set; } = Enumerable.Empty<Guid>();

        public void CollectGarbage()
        {
            var sw = new Stopwatch();

            Log.Debug("Collecting garbage");

            sw.Start();

            GCSettings.LargeObjectHeapCompactionMode = GCLargeObjectHeapCompactionMode.CompactOnce;
#pragma warning disable S1215 // "GC.Collect" should not be called
            GC.Collect(2, GCCollectionMode.Forced, blocking: true, compacting: true);
#pragma warning restore S1215 // "GC.Collect" should not be called

            sw.Stop();

            Log.Debug("Garbage collection completed in {Duration}ms", sw.ElapsedMilliseconds);
        }

        /// <summary>
        ///     Gets the version of the latest application release.
        /// </summary>
        /// <returns>The operation context.</returns>
        public async Task CheckVersionAsync()
        {
            if (Program.IsDevelopment)
            {
                Log.Information("Skipping version check for Development build");
                return;
            }

            if (Program.IsCanary)
            {
                // todo: use the docker hub API to find the latest canary tag
                Log.Information("Skipping version check for Canary build; check for updates manually.");
                return;
            }

            Log.Information("Checking GitHub Releases for latest version");

            try
            {
                var latestVersion = await GitHub.GetLatestReleaseVersion(
                    organization: Program.AppName,
                    repository: Program.AppName,
                    userAgent: $"{Program.AppName} v{Program.FullVersion}");

                if (latestVersion > Version.Parse(Program.SemanticVersion))
                {
                    State.SetValue(state => state with { Version = state.Version with { Latest = latestVersion.ToString(), IsUpdateAvailable = true } });
                    Log.Information("A new version is available! {CurrentVersion} -> {LatestVersion}", Program.SemanticVersion, latestVersion);
                }
                else
                {
                    State.SetValue(state => state with { Version = state.Version with { Latest = Program.SemanticVersion, IsUpdateAvailable = false } });
                    Log.Information("Version {CurrentVersion} is up to date.", Program.SemanticVersion);
                }
            }
            catch (Exception ex)
            {
                Log.Warning("Failed to check version: {Message}", ex.Message);
                throw;
            }
        }

        async Task IHostedService.StartAsync(CancellationToken cancellationToken)
        {
            // if the application shut down "uncleanly", transfers may need to be cleaned up. we deliberately don't allow these
            // records to be updated if the application has started to shut down so that we can do this cleanup and properly
            // disposition them as having failed due to an application shutdown, instead of some random exception thrown while
            // things are being disposed.
            var activeUploads = Transfers.Uploads.List(t => !t.State.HasFlag(TransferStates.Completed) && !t.Removed)
                .Where(t => !t.State.HasFlag(TransferStates.Completed)) // https://github.com/dotnet/efcore/issues/10434
                .ToList();

            foreach (var upload in activeUploads)
            {
                Log.Debug("Cleaning up dangling upload {Filename} to {Username}", upload.Filename, upload.Username);
                upload.State = TransferStates.Completed | TransferStates.Errored;
                upload.Exception = ApplicationShutdownTransferExceptionMessage;
                Transfers.Uploads.Update(upload);
            }

            var activeDownloads = Transfers.Downloads.List(t => !t.State.HasFlag(TransferStates.Completed) && !t.Removed)
                .Where(t => !t.State.HasFlag(TransferStates.Completed)) // https://github.com/dotnet/efcore/issues/10434
                .ToList();

            foreach (var download in activeDownloads)
            {
                Log.Debug("Cleaning up dangling download {Filename} from {Username}", download.Filename, download.Username);
                download.State = TransferStates.Completed | TransferStates.Errored;
                download.Exception = ApplicationShutdownTransferExceptionMessage;
                Transfers.Downloads.Update(download);
            }

            // save the ids of any downloads that were active, so we can re-enqueue them after we've connected and logged in.
            // we need to check the database before we re-request to make sure the user didn't remove them from the UI while
            // the application was running, but before it was logged in. so just save the ids.
            ActiveDownloadIdsAtPreviousShutdown = activeDownloads.Select(d => d.Id);
            Log.Debug("Downloads to resume upon connection: {Ids}", ActiveDownloadIdsAtPreviousShutdown.ToJson());

            Log.Debug("Configuring client");

            ProxyOptions proxyOptions = default;

            if (OptionsAtStartup.Soulseek.Connection.Proxy.Enabled)
            {
                proxyOptions = new ProxyOptions(
                    address: OptionsAtStartup.Soulseek.Connection.Proxy.Address,
                    port: OptionsAtStartup.Soulseek.Connection.Proxy.Port.Value,
                    username: OptionsAtStartup.Soulseek.Connection.Proxy.Username,
                    password: OptionsAtStartup.Soulseek.Connection.Proxy.Password);
            }

            var connectionOptions = new ConnectionOptions(
                readBufferSize: OptionsAtStartup.Soulseek.Connection.Buffer.Read,
                writeBufferSize: OptionsAtStartup.Soulseek.Connection.Buffer.Write,
                writeQueueSize: OptionsAtStartup.Soulseek.Connection.Buffer.WriteQueue,
                connectTimeout: OptionsAtStartup.Soulseek.Connection.Timeout.Connect,
                inactivityTimeout: OptionsAtStartup.Soulseek.Connection.Timeout.Inactivity,
                proxyOptions: proxyOptions);

            var configureKeepAlive = new Action<Socket>(socket =>
            {
                socket.SetSocketOption(SocketOptionLevel.Socket, SocketOptionName.KeepAlive, true);
                socket.SetSocketOption(SocketOptionLevel.Tcp, SocketOptionName.TcpKeepAliveTime, OptionsAtStartup.Soulseek.Connection.Timeout.Inactivity / 1000);
                socket.SetSocketOption(SocketOptionLevel.Tcp, SocketOptionName.TcpKeepAliveInterval, OptionsAtStartup.Soulseek.Connection.Timeout.Inactivity / 1000);
                socket.SetSocketOption(SocketOptionLevel.Tcp, SocketOptionName.TcpKeepAliveRetryCount, 3);
            });

            var serverOptions = connectionOptions.With(configureSocketAction: configureKeepAlive);
            var distributedOptions = connectionOptions.With(configureSocketAction: configureKeepAlive);

            var transferOptions = connectionOptions.With(
                readBufferSize: OptionsAtStartup.Soulseek.Connection.Buffer.Transfer,
                writeBufferSize: OptionsAtStartup.Soulseek.Connection.Buffer.Transfer);

            var patch = new SoulseekClientOptionsPatch(
                listenPort: OptionsAtStartup.Soulseek.ListenPort,
                enableListener: true,
                userEndPointCache: new UserEndPointCache(),
                distributedChildLimit: OptionsAtStartup.Soulseek.DistributedNetwork.ChildLimit,
                enableDistributedNetwork: !OptionsAtStartup.Soulseek.DistributedNetwork.Disabled,
                acceptDistributedChildren: !OptionsAtStartup.Soulseek.DistributedNetwork.DisableChildren,
                maximumUploadSpeed: OptionsAtStartup.Global.Upload.SpeedLimit,
                maximumDownloadSpeed: OptionsAtStartup.Global.Download.SpeedLimit,
                autoAcknowledgePrivateMessages: false,
                acceptPrivateRoomInvitations: true,
                serverConnectionOptions: serverOptions,
                peerConnectionOptions: connectionOptions,
                transferConnectionOptions: transferOptions,
                distributedConnectionOptions: distributedOptions,
                userInfoResolver: UserInfoResolver,
                browseResponseResolver: BrowseResponseResolver,
                directoryContentsResolver: DirectoryContentsResponseResolver,
                enqueueDownload: EnqueueDownload,
                searchResponseCache: new SearchResponseCache(),
                searchResponseResolver: SearchResponseResolver,
                placeInQueueResolver: PlaceInQueueResolver);

            await Client.ReconfigureOptionsAsync(patch);

            Log.Debug("Client configured");
            Log.Information("Listening for incoming connections on port {Port}", OptionsAtStartup.Soulseek.ListenPort);

            if (OptionsAtStartup.Soulseek.Connection.Proxy.Enabled)
            {
                Log.Information($"Using Proxy {OptionsAtStartup.Soulseek.Connection.Proxy.Address}:{OptionsAtStartup.Soulseek.Connection.Proxy.Port}");
            }

            if (!OptionsAtStartup.Flags.NoVersionCheck)
            {
                _ = CheckVersionAsync();
            }

            if (!OptionsAtStartup.Flags.NoShareScan)
            {
                try
                {
                    await Shares.InitializeAsync(forceRescan: OptionsAtStartup.Flags.ForceShareScan);
                }
                catch (Exception)
                {
                    Log.Error("Failed to initialize shares. Sharing is disabled");
                }
            }

            if (OptionsAtStartup.Flags.NoConnect)
            {
                Log.Warning("Not connecting to the Soulseek server; 'no-connect' option is enabled");
            }
            else if (string.IsNullOrEmpty(OptionsAtStartup.Soulseek.Username) || string.IsNullOrEmpty(OptionsAtStartup.Soulseek.Password))
            {
                Log.Warning($"Not connecting to the Soulseek server; username and/or password invalid.  Specify valid credentials and manually connect, or update config and restart.");
            }
            else if (OptionsAtStartup.Relay.Mode.ToEnum<OperationMode>() == OperationMode.Agent)
            {
<<<<<<< HEAD
                Log.Information("Running in Agent mode; not connecting to the Soulseek server.");
                _ = Network.Client.StartAsync(cancellationToken);
=======
                Log.Information("Running in Agent relay mode; not connecting to the Soulseek server.");
                await Relay.Client.StartAsync(cancellationToken);
>>>>>>> 3d0af40b
            }
            else
            {
                if (OptionsAtStartup.Relay.Mode.ToEnum<OperationMode>() == OperationMode.Debug)
                {
                    Log.Warning("Running in Debug relay mode; connecting to controller");
                    _ = Relay.Client.StartAsync(cancellationToken);
                }

                await Client.ConnectAsync(OptionsAtStartup.Soulseek.Username, OptionsAtStartup.Soulseek.Password).ConfigureAwait(false);
            }
        }

        Task IHostedService.StopAsync(CancellationToken cancellationToken)
        {
            ShuttingDown = true;
            Log.Warning("Application is shutting down");
            Client.Disconnect("Shutting down", new ApplicationShutdownException("Shutting down"));
            Client.Dispose();
            Log.Information("Client stopped");
            return Task.CompletedTask;
        }

        private Task EnqueueDownload(string username, IPEndPoint endpoint, string filename)
        {
            if (Options.Groups.Blacklisted.Members.Contains(username))
            {
                return Task.FromException(new DownloadEnqueueException($"File not shared."));
            }

            return Transfers.Uploads.EnqueueAsync(username, filename);
        }

        /// <summary>
        ///     Creates and returns an instances of <see cref="BrowseResponse"/> in response to a remote request.
        /// </summary>
        /// <param name="username">The username of the requesting user.</param>
        /// <param name="endpoint">The IP endpoint of the requesting user.</param>
        /// <returns>A Task resolving an IEnumerable of Soulseek.Directory.</returns>
        private async Task<BrowseResponse> BrowseResponseResolver(string username, IPEndPoint endpoint)
        {
            Metrics.Browse.RequestsReceived.Inc(1);

            if (Options.Groups.Blacklisted.Members.Contains(username))
            {
                return new BrowseResponse();
            }

            try
            {
                var sw = new Stopwatch();
                sw.Start();

                BrowseResponse response = default;

                var cacheFilename = Path.Combine(Program.DataDirectory, "browse.cache");
                var cacheFileInfo = new FileInfo(cacheFilename);

                if (!cacheFileInfo.Exists)
                {
                    Log.Warning("Browse response not cached. Rebuilding...");
                    response = await CacheBrowseResponse();
                }
                else
                {
                    var stream = new FileStream(cacheFilename, FileMode.Open, FileAccess.Read);
                    response = new RawBrowseResponse(cacheFileInfo.Length, stream);
                }

                Log.Information("Sent browse response to {User}", username);

                sw.Stop();

                Metrics.Browse.ResponseLatency.Observe(sw.ElapsedMilliseconds);
                Metrics.Browse.CurrentResponseLatency.Update(sw.ElapsedMilliseconds);
                Metrics.Browse.ResponsesSent.Inc(1);

                return response;
            }
            catch (Exception ex)
            {
                Log.Warning(ex, "Failed to resolve browse response: {Message}", ex.Message);
                throw;
            }
        }

        private void Client_BrowseProgressUpdated(object sender, BrowseProgressUpdatedEventArgs args)
        {
            BrowseTracker.AddOrUpdate(args.Username, args);
        }

        private void Client_Connected(object sender, EventArgs e)
        {
            ConnectionWatchdog.Stop();
            Log.Information("Connected to the Soulseek server");
        }

        private void Client_DiagnosticGenerated(object sender, DiagnosticEventArgs args)
        {
            static LogEventLevel TranslateLogLevel(DiagnosticLevel diagnosticLevel) => diagnosticLevel switch
            {
                DiagnosticLevel.Debug => LogEventLevel.Debug,
                DiagnosticLevel.Info => LogEventLevel.Debug,
                DiagnosticLevel.Warning => LogEventLevel.Warning,
                DiagnosticLevel.None => default,
                _ => default,
            };

            var source = sender.GetType().FullName;

            if (source.EndsWith("DistributedConnectionManager") && !Options.Soulseek.DistributedNetwork.Logging)
            {
                return;
            }

            var logger = Loggers.GetOrAdd(source, Log.ForContext("Context", "Soulseek").ForContext("SubContext", source));

            logger.Write(TranslateLogLevel(args.Level), "{@Message}", args.Message);
        }

        private void Client_Disconnected(object sender, SoulseekClientDisconnectedEventArgs args)
        {
            if (State.CurrentValue.PendingReconnect)
            {
                State.SetValue(state => state with { PendingReconnect = false });
            }

            if (args.Exception is ObjectDisposedException || args.Exception is ApplicationShutdownException)
            {
                Log.Information("Disconnected from the Soulseek server: the client is shutting down");
            }
            else if (args.Exception is IntentionalDisconnectException)
            {
                Log.Information("Disconnected from the Soulseek server: disconnected by the user");
            }
            else if (args.Exception is LoginRejectedException)
            {
                Log.Error("Disconnected from the Soulseek server: invalid username or password");
            }
            else if (args.Exception is KickedFromServerException)
            {
                Log.Error("Disconnected from the Soulseek server: another client logged in using the same username");
            }
            else
            {
                Log.Error("Disconnected from the Soulseek server: {Message}", args.Exception?.Message ?? args.Message);
                ConnectionWatchdog.Start();
            }
        }

        private async Task RefreshUserStatistics(bool force = false)
        {
            if (force || !Cache.TryGetValue(CacheKeys.UserStatisticsToken, out _))
            {
                var stats = await Client.GetUserStatisticsAsync(OptionsAtStartup.Soulseek.Username);
                var privileges = await Client.GetPrivilegesAsync();

                State.SetValue(state => state with
                {
                    User = state.User with
                    {
                        Statistics = stats.ToUserStatisticsState(),
                        Privileges = new UserPrivilegeState()
                        {
                            IsPrivileged = privileges > 0,
                            PrivilegesRemaining = privileges,
                        },
                    },
                });

                Cache.Set(CacheKeys.UserStatisticsToken, true, TimeSpan.FromHours(4));
            }
        }

        private async void Client_LoggedIn(object sender, EventArgs e)
        {
            Log.Information("Logged in to the Soulseek server as {Username}", Client.Username);

            try
            {
                // send whatever counts we have currently. we'll probably connect before the cache is primed, so these will be zero
                // initially, but we'll update them when the cache is filled.
                await Client.SetSharedCountsAsync(State.CurrentValue.Shares.Directories, State.CurrentValue.Shares.Files);

                // fetch our average upload speed from the server, so we can provide it along with search results
                await RefreshUserStatistics(force: true);

                // we previously saved a list of all of the download ids that were active at the previous shutdown; fetch the latest
                // record for those transfers from the db and ensure they haven't been removed from the UI while the application was offline
                // the user doesn't want those transfers anymore and we don't want to add them back.
                var resumeableDownloads = Transfers.Downloads.List(t => !t.Removed && ActiveDownloadIdsAtPreviousShutdown.Contains(t.Id));

                if (resumeableDownloads.Any())
                {
                    Log.Information("Attempting to re-enqueue previously active downloads...");

                    var groups = resumeableDownloads.GroupBy(d => d.Username);

                    // re-request downloads. we use a try/catch here because there's a very good chance that the other user is offline.
                    foreach (var group in groups)
                    {
                        var username = group.Key;
                        var files = group.Select(f => (f.Filename, f.Size));

                        try
                        {
                            await Transfers.Downloads.EnqueueAsync(username, files);
                        }
                        catch (Exception ex)
                        {
                            Log.Warning("Failed to re-enqueue {Count} file(s) from {Username}: {Message}", files.Count(), username, ex.Message);
                        }
                    }
                }

                // clear the ids we saved at startup; we don't want to re-request these again if the connection is cycled
                ActiveDownloadIdsAtPreviousShutdown = Enumerable.Empty<Guid>();
            }
            catch (Exception ex)
            {
                Log.Error(ex, "Failed to execute post-login actions");
            }
        }

        private void Client_PrivateMessageRecieved(object sender, PrivateMessageReceivedEventArgs args)
        {
            ConversationTracker.AddOrUpdate(args.Username, PrivateMessage.FromEventArgs(args));

            if (Options.Integration.Pushbullet.Enabled && !args.Replayed)
            {
                _ = Pushbullet.PushAsync($"Private Message from {args.Username}", args.Username, args.Message);
            }
        }

        private void Client_PublicChatMessageReceived(object sender, PublicChatMessageReceivedEventArgs args)
        {
            Log.Information("[Public Chat/{Room}] [{Username}]: {Message}", args.RoomName, args.Username, args.Message);

            if (Options.Integration.Pushbullet.Enabled && args.Message.Contains(Client.Username))
            {
                _ = Pushbullet.PushAsync($"Room Mention by {args.Username} in {args.RoomName}", args.RoomName, args.Message);
            }
        }

        private void Client_RoomMessageReceived(object sender, RoomMessageReceivedEventArgs args)
        {
            var message = RoomMessage.FromEventArgs(args, DateTime.UtcNow);

            if (Options.Integration.Pushbullet.Enabled && message.Message.Contains(Client.Username))
            {
                _ = Pushbullet.PushAsync($"Room Mention by {message.Username} in {message.RoomName}", message.RoomName, message.Message);
            }
        }

        private void Client_StateChanged(object sender, SoulseekClientStateChangedEventArgs e)
        {
            State.SetValue(state => state with
            {
                Server = state.Server with
                {
                    Address = Client.Address,
                    IPEndPoint = Client.IPEndPoint,
                    State = Client.State,
                },
                User = state.User with
                {
                    Username = Client.Username,
                },
            });
        }

        private void Client_DistributedNetworkStateChanged(object sender, DistributedNetworkInfo e)
        {
            State.SetValue(state => state with
            {
                DistributedNetwork = new DistributedNetworkState()
                {
                    BranchLevel = e.BranchLevel,
                    BranchRoot = e.BranchRoot,
                    CanAcceptChildren = e.CanAcceptChildren,
                    ChildLimit = e.ChildLimit,
                    Children = e.Children.Select(c => c.Username).ToList().AsReadOnly(),
                    HasParent = e.HasParent,
                    IsBranchRoot = e.IsBranchRoot,
                    Parent = e.Parent.Username,
                },
            });

            Metrics.DistributedNetwork.HasParent.Set(e.HasParent ? 1 : 0);
            Metrics.DistributedNetwork.BranchLevel.Set(e.BranchLevel);
            Metrics.DistributedNetwork.ChildLimit.Set(e.ChildLimit);
            Metrics.DistributedNetwork.Children.Set(e.Children.Count);
        }

        private void Clock_EveryMinute(object sender, EventArgs e)
        {
            Metrics.DistributedNetwork.BroadcastLatency.Observe(Client.DistributedNetwork.AverageBroadcastLatency ?? 0);
            Metrics.DistributedNetwork.CurrentBroadcastLatency.Set(Client.DistributedNetwork.AverageBroadcastLatency ?? 0);
        }

        private void Client_TransferProgressUpdated(object sender, TransferProgressUpdatedEventArgs args)
        {
            // no-op. this is really verbose, use for troubleshooting.
        }

        private void Client_TransferStateChanged(object sender, TransferStateChangedEventArgs args)
        {
            var xfer = args.Transfer;
            var direction = xfer.Direction.ToString().ToUpper();
            var user = xfer.Username;
            var file = Path.GetFileName(xfer.Filename);
            var oldState = args.PreviousState;
            var state = xfer.State;

            var completed = xfer.State.HasFlag(TransferStates.Completed);

            Log.Information($"[{direction}] [{user}/{file}] {oldState} => {state}{(completed ? $" ({xfer.BytesTransferred}/{xfer.Size} = {xfer.PercentComplete}%) @ {xfer.AverageSpeed.SizeSuffix()}/s" : string.Empty)}");

            if (xfer.Direction == TransferDirection.Upload && xfer.State.HasFlag(TransferStates.Completed | TransferStates.Succeeded) && args.Transfer.AverageSpeed > 0)
            {
                try
                {
                    _ = Client.SendUploadSpeedAsync(Convert.ToInt32(Math.Ceiling(args.Transfer.AverageSpeed)));
                }
                catch (Exception ex)
                {
                    Log.Error(ex, "Failed to report upload speed");
                }
            }
        }

        private void Client_UserStatusChanged(object sender, UserStatus args)
        {
        }

        private Task<int?> PlaceInQueueResolver(string username, IPEndPoint endpoint, string filename)
        {
            try
            {
                var place = Transfers.Uploads.Queue.EstimatePosition(username, filename);
                return Task.FromResult((int?)place);
            }
            catch (NotFoundException)
            {
                return Task.FromResult<int?>(null);
            }
            catch (Exception ex)
            {
                Log.Warning(ex, "Failed to estimate place in queue for {Filename} requested by {Username}", filename, username);
                throw;
            }
        }

        /// <summary>
        ///     Creates and returns a <see cref="Soulseek.Directory"/> in response to a remote request.
        /// </summary>
        /// <param name="username">The username of the requesting user.</param>
        /// <param name="endpoint">The IP endpoint of the requesting user.</param>
        /// <param name="token">The unique token for the request, supplied by the requesting user.</param>
        /// <param name="directory">The requested directory.</param>
        /// <returns>A Task resolving an instance of Soulseek.Directory containing the contents of the requested directory.</returns>
        private async Task<Soulseek.Directory> DirectoryContentsResponseResolver(string username, IPEndPoint endpoint, int token, string directory)
        {
            if (Options.Groups.Blacklisted.Members.Contains(username))
            {
                return new Soulseek.Directory(directory);
            }

            try
            {
                var dir = await Shares.ListDirectoryAsync(directory);
                return dir;
            }
            catch (Exception ex)
            {
                Log.Warning(ex, "Failed to resolve directory contents: {Message}", ex.Message);
                throw;
            }
        }

        private async Task OptionsMonitor_OnChange(Options newOptions)
        {
            // this code is known to fire more than once per update. i'm not sure whether these might be executed concurrently.
            // lock to be safe, because we need to accurately track the last value of Options for diffing purposes. threading
            // shenanigans here could lead to missed updates.
            await OptionsSyncRoot.WaitAsync();

            try
            {
                var pendingRestart = false;
                var pendingReconnect = false;
                var soulseekRequiresReconnect = false;

                var diff = PreviousOptions.DiffWith(newOptions);

                // don't react to duplicate/no-change events https://github.com/slskd/slskd/issues/126
                if (!diff.Any())
                {
                    return;
                }

                foreach (var (property, fqn, left, right) in diff)
                {
                    static bool HasAttribute<T>(PropertyInfo property) => property.CustomAttributes.Any(a => a.AttributeType == typeof(T));

                    var requiresRestart = HasAttribute<RequiresRestartAttribute>(property);
                    var requiresReconnect = HasAttribute<RequiresReconnectAttribute>(property);

                    Log.Debug($"{fqn} changed from '{left.ToJson() ?? "<null>"}' to '{right.ToJson() ?? "<null>"}'{(requiresRestart ? ". Restart required to take effect." : string.Empty)}{(requiresReconnect ? "; Reconnect required to take effect." : string.Empty)}");

                    pendingRestart |= requiresRestart;
                    pendingReconnect |= requiresReconnect;
                }

                if (PreviousOptions.Shares.Directories.Except(newOptions.Shares.Directories).Any()
                    || newOptions.Shares.Directories.Except(PreviousOptions.Shares.Directories).Any())
                {
                    State.SetValue(state => state with { Shares = state.Shares with { ScanPending = true } });
                    Log.Information("Shared directory configuration changed.  Shares must be re-scanned for changes to take effect.");
                }

                if (PreviousOptions.Shares.Filters.Except(newOptions.Shares.Filters).Any()
                    || newOptions.Shares.Filters.Except(PreviousOptions.Shares.Filters).Any())
                {
                    State.SetValue(state => state with { Shares = state.Shares with { ScanPending = true } });
                    Log.Information("File filter configuration changed.  Shares must be re-scanned for changes to take effect.");
                }

                if (PreviousOptions.Filters.Search.Request.Except(newOptions.Filters.Search.Request).Any()
                    || newOptions.Filters.Search.Request.Except(PreviousOptions.Filters.Search.Request).Any())
                {
                    CompiledSearchResponseFilters = newOptions.Filters.Search.Request.Select(f => new Regex(f, RegexOptions.Compiled));
                    Log.Information("Updated and re-compiled search response filters");
                }

                if (PreviousOptions.Rooms.Except(newOptions.Rooms).Any()
                    || newOptions.Rooms.Except(PreviousOptions.Rooms).Any())
                {
                    Log.Information("Room configuration changed.  Joining any newly added rooms.");
                    _ = RoomService.TryJoinAsync(newOptions.Rooms);
                }

                // determine whether any Soulseek options changed. if so, we need to construct a patch and invoke ReconfigureOptionsAsync().
                var slskDiff = PreviousOptions.Soulseek.DiffWith(newOptions.Soulseek);
                var globalDiff = PreviousOptions.Global.DiffWith(newOptions.Global);

                if (slskDiff.Any() || globalDiff.Any())
                {
                    var old = PreviousOptions.Soulseek;
                    var update = newOptions.Soulseek;

                    Log.Debug("Soulseek options changed from {Previous} to {Current}", old.ToJson(), update.ToJson());

                    // determine whether any Connection options changed. if so, replace the whole object. Soulseek.NET doesn't
                    // offer a way to patch parts of connection options. the updates only affect new connections, so a partial
                    // patch doesn't make a lot of sense anyway.
                    var connectionDiff = old.Connection.DiffWith(update.Connection);

                    ConnectionOptions connectionPatch = null;
                    ConnectionOptions serverPatch = null;
                    ConnectionOptions distributedPatch = null;
                    ConnectionOptions transferPatch = null;

                    if (connectionDiff.Any())
                    {
                        var connection = update.Connection;

                        ProxyOptions proxyPatch = null;

                        if (connection.Proxy.Enabled)
                        {
                            proxyPatch = new ProxyOptions(
                                address: connection.Proxy.Address,
                                port: connection.Proxy.Port.Value,
                                username: connection.Proxy.Username,
                                password: connection.Proxy.Password);
                        }

                        connectionPatch = new ConnectionOptions(
                            readBufferSize: connection.Buffer.Read,
                            writeBufferSize: connection.Buffer.Write,
                            writeQueueSize: connection.Buffer.WriteQueue,
                            connectTimeout: connection.Timeout.Connect,
                            inactivityTimeout: connection.Timeout.Inactivity,
                            proxyOptions: proxyPatch);

                        var configureKeepAlive = new Action<Socket>(socket =>
                        {
                            socket.SetSocketOption(SocketOptionLevel.Socket, SocketOptionName.KeepAlive, true);
                            socket.SetSocketOption(SocketOptionLevel.Tcp, SocketOptionName.TcpKeepAliveTime, connection.Timeout.Inactivity / 1000);
                            socket.SetSocketOption(SocketOptionLevel.Tcp, SocketOptionName.TcpKeepAliveInterval, connection.Timeout.Inactivity / 1000);
                            socket.SetSocketOption(SocketOptionLevel.Tcp, SocketOptionName.TcpKeepAliveRetryCount, 3);
                        });

                        serverPatch = connectionPatch.With(configureSocketAction: configureKeepAlive);
                        distributedPatch = connectionPatch.With(configureSocketAction: configureKeepAlive);

                        transferPatch = connectionPatch.With(
                            readBufferSize: OptionsAtStartup.Soulseek.Connection.Buffer.Transfer,
                            writeBufferSize: OptionsAtStartup.Soulseek.Connection.Buffer.Transfer);
                    }

                    var patch = new SoulseekClientOptionsPatch(
                        listenPort: old.ListenPort == update.ListenPort ? null : update.ListenPort,
                        enableDistributedNetwork: old.DistributedNetwork.Disabled == update.DistributedNetwork.Disabled ? null : !update.DistributedNetwork.Disabled,
                        distributedChildLimit: old.DistributedNetwork.ChildLimit == update.DistributedNetwork.ChildLimit ? null : update.DistributedNetwork.ChildLimit,
                        acceptDistributedChildren: old.DistributedNetwork.DisableChildren == update.DistributedNetwork.DisableChildren ? null : !update.DistributedNetwork.DisableChildren,
                        maximumUploadSpeed: newOptions.Global.Upload.SpeedLimit,
                        maximumDownloadSpeed: newOptions.Global.Download.SpeedLimit,
                        serverConnectionOptions: serverPatch,
                        peerConnectionOptions: connectionPatch,
                        transferConnectionOptions: transferPatch,
                        incomingConnectionOptions: connectionPatch,
                        distributedConnectionOptions: distributedPatch);

                    soulseekRequiresReconnect = await Client.ReconfigureOptionsAsync(patch);
                }

                // require a reconnect if the client is connected and any options marked [RequiresReconnect] changed, OR if the
                // call to reconfigure the client requires a reconnect
                if ((Client.State.HasFlag(SoulseekClientStates.Connected) && pendingReconnect) || soulseekRequiresReconnect)
                {
                    State.SetValue(state => state with { PendingReconnect = true });
                    Log.Information("One or more updated Soulseek options requires the client to be disconnected, then reconnected to the network to take effect.");
                }

                if (pendingRestart)
                {
                    State.SetValue(state => state with { PendingRestart = true });
                    Log.Information("One or more updated options requires an application restart to take effect.");
                }

                PreviousOptions = newOptions;
                _ = ApplicationHub.BroadcastOptionsAsync(newOptions);

                Log.Information("Options updated successfully.");
            }
            catch (Exception ex)
            {
                Log.Error(ex, "Failed to apply option update: {Message}", ex.Message);
            }
            finally
            {
                OptionsSyncRoot.Release();
            }
        }

        /// <summary>
        ///     Creates and returns a <see cref="Response"/> in response to the given <paramref name="query"/>.
        /// </summary>
        /// <param name="username">The username of the requesting user.</param>
        /// <param name="token">The search token.</param>
        /// <param name="query">The search query.</param>
        /// <returns>A Task resolving a SearchResponse, or null.</returns>
        private async Task<SearchResponse> SearchResponseResolver(string username, int token, SearchQuery query)
        {
            Metrics.Search.RequestsReceived.Inc(1);

            if (Options.Groups.Blacklisted.Members.Contains(username))
            {
                return new SearchResponse(username, token, hasFreeUploadSlot: false, uploadSpeed: 0, queueLength: int.MaxValue, fileList: Enumerable.Empty<Soulseek.File>());
            }

            if (CompiledSearchResponseFilters.Any(filter => filter.IsMatch(query.SearchText)))
            {
                return null;
            }

            // sometimes clients send search queries consisting only of exclusions; drop them.
            // no other clients send search results for these, even though it is technically possible.
            if (!query.Terms.Any())
            {
                return null;
            }

            try
            {
                var sw = new Stopwatch();
                sw.Start();

                var results = await Shares.SearchAsync(query);

                sw.Stop();

                Metrics.Search.ResponseLatency.Observe(sw.ElapsedMilliseconds);
                Metrics.Search.CurrentResponseLatency.Update(sw.ElapsedMilliseconds);

                if (results.Any())
                {
                    // make sure our average speed (as reported by the server) is reasonably up to date
                    await RefreshUserStatistics();

                    var forecastedPosition = Transfers.Uploads.Queue.ForecastPosition(username);

                    Log.Information("[{Context}]: Sending {Count} records to {Username} for query '{Query}'", "SEARCH RESULT SENT", results.Count(), username, query.SearchText);

                    Metrics.Search.ResponsesSent.Inc(1);

                    return new SearchResponse(
                        Client.Username,
                        token,
                        uploadSpeed: State.CurrentValue.User.Statistics.AverageSpeed,
                        hasFreeUploadSlot: forecastedPosition == 0,
                        queueLength: forecastedPosition,
                        fileList: results);
                }

                // if no results, either return null or an instance of SearchResponse with a fileList of length 0 in either case, no
                // response will be sent to the requestor.
                return null;
            }
            catch (Exception ex)
            {
                Log.Warning(ex, "Failed to resolve search response: {Message}", ex.Message);
                throw;
            }
        }

        private void ShareState_OnChange((ShareState Previous, ShareState Current) state)
        {
            var (previous, current) = state;
            bool rebuildBrowseCache = false;

            if (!previous.Scanning && current.Scanning)
            {
                // the scan is starting. update the application state without manipulation
                SharesRefreshStarted = DateTime.UtcNow;

                State.SetValue(s => s with { Shares = current });

                Log.Information("Share scan started");
            }
            else if (previous.Scanning && !current.Scanning)
            {
                // the scan is finishing. update the application state without manipulation...
                State.SetValue(s => s with { Shares = current });

                if (current.Faulted)
                {
                    Log.Error("Failed to scan shares.");
                }
                else
                {
                    // ...but if it completed successfully, immediately update again to lower the pending flag
                    State.SetValue(state => state with { Shares = state.Shares with { ScanPending = false } });
                    Log.Information("Shares scanned successfully. Found {Directories} directories and {Files} files in {Duration}ms", current.Directories, current.Files, (DateTime.UtcNow - SharesRefreshStarted).TotalMilliseconds);
                    rebuildBrowseCache = true;

                    SharesRefreshStarted = default;

                    if (Client.State.HasFlag(SoulseekClientStates.Connected | SoulseekClientStates.LoggedIn))
                    {
                        _ = Task.Run(async () =>
                        {
                            await Client.SetSharedCountsAsync(State.CurrentValue.Shares.Directories, State.CurrentValue.Shares.Files);
                            await RefreshUserStatistics(force: true);
                        });
                    }
                }
            }
            else if (!previous.Ready && current.Ready)
            {
                // the share transitioned into ready without completing a scan; it was loaded from disk
                // this will (or should) also be true when the scan completes, which is why the code is using an else if here,
                // but only if it happens without a corresponding lowering of the scanning flag do we want to execute this.
                State.SetValue(state => state with { Shares = current with { ScanPending = false } });
                Log.Information("Share cache loaded from disk successfully. Sharing {Directories} directories and {Files} files", current.Directories, current.Files);
                rebuildBrowseCache = true;
            }
            else
            {
                // the scan is neither starting nor finishing; this is a status update of some sort,
                // not a state change. we want to clamp the frequency of these during a scan to avoid overwhelming clients,
                // only update if the progress has changed by at least 1%.
                var lastProgress = Math.Round(previous.ScanProgress * 100);
                var currentProgress = Math.Round(current.ScanProgress * 100);

                if (lastProgress != currentProgress && Math.Round(currentProgress, 0) % 1d == 0)
                {
                    State.SetValue(s => s with { Shares = current });
                    Log.Information("Scanned {Percent}% of shared directories. Found {Files} files so far.", currentProgress, current.Files);
                }
            }

            // if the host configuration changed, update *just* the hosts to avoid stepping on anything that might
            // have also happened above. a change in hosts will invalidate the cache, so do that too.
            if (previous.Hosts.ToJson() != current.Hosts.ToJson())
            {
                State.SetValue(state => state with
                {
                    Shares = state.Shares with
                    {
                        Hosts = current.Hosts,
                        Directories = current.Directories,
                        Files = current.Files,
                    },
                });

                rebuildBrowseCache = true;
            }

            // if a scan just completed successfully (but not failed!), shares were loaded from disk, or
            // host configuration changed, rebuild caches and upload shares to the network controller (if connected)
            if (rebuildBrowseCache)
            {
                _ = CacheBrowseResponse();
                _ = Relay.Client.SynchronizeAsync();
            }
        }

        private async Task<BrowseResponse> CacheBrowseResponse()
        {
            try
            {
                var sw = new Stopwatch();
                sw.Start();

                var directories = await Shares.BrowseAsync();
                var response = new BrowseResponse(directories);
                var temp = Path.Combine(Path.GetTempPath(), Path.GetRandomFileName());
                var destination = Path.Combine(Program.DataDirectory, "browse.cache");

                Log.Information("Warming browse response cache...");
                await System.IO.File.WriteAllBytesAsync(temp, response.ToByteArray());

                Log.Debug("Saved cache to temp file {File}", temp);

                System.IO.File.Move(temp, destination, overwrite: true);

                sw.Stop();
                Log.Information("Browse response cached successfully in {Duration}ms", sw.ElapsedMilliseconds);
                return response;
            }
            catch (Exception ex)
            {
                Log.Error(ex, "Error caching browse response: {Message}", ex.Message);
                throw;
            }
        }

        private void State_OnChange((State Previous, State Current) state)
        {
            _ = ApplicationHub.BroadcastStateAsync(state.Current);
        }

        /// <summary>
        ///     Creates and returns a <see cref="UserInfo"/> object in response to a remote request.
        /// </summary>
        /// <param name="username">The username of the requesting user.</param>
        /// <param name="endpoint">The IP endpoint of the requesting user.</param>
        /// <returns>A Task resolving the UserInfo instance.</returns>
        private Task<UserInfo> UserInfoResolver(string username, IPEndPoint endpoint)
        {
            try
            {
                var groupName = Users.GetGroup(username);
                var group = Transfers.Uploads.Queue.GetGroupInfo(groupName);

                // forecast the position at which this user would enter the queue if they were to request
                // a file at this moment. this will be zero if a slot is available and the transfer would
                // begin immediately
                var forecastedPosition = Transfers.Uploads.Queue.ForecastPosition(username);

                // if i get a user's info to determine whether i want to download files from them,
                // i want to know how many slots they have, which gives me an idea of how fast their
                // queue moves, and the length of the queue *ahead of me*, meaning how long i'd have to
                // wait until my first download starts.
                var info = new UserInfo(
                    description: Options.Soulseek.Description,
                    uploadSlots: group.Slots,
                    queueLength: forecastedPosition,
                    hasFreeUploadSlot: forecastedPosition == 0);

                return Task.FromResult(info);
            }
            catch (Exception ex)
            {
                Log.Warning(ex, "Failed to resolve user info: {Message}", ex.Message);
                throw;
            }
        }
    }
}<|MERGE_RESOLUTION|>--- conflicted
+++ resolved
@@ -400,13 +400,8 @@
             }
             else if (OptionsAtStartup.Relay.Mode.ToEnum<OperationMode>() == OperationMode.Agent)
             {
-<<<<<<< HEAD
-                Log.Information("Running in Agent mode; not connecting to the Soulseek server.");
-                _ = Network.Client.StartAsync(cancellationToken);
-=======
                 Log.Information("Running in Agent relay mode; not connecting to the Soulseek server.");
                 await Relay.Client.StartAsync(cancellationToken);
->>>>>>> 3d0af40b
             }
             else
             {
