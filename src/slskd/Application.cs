﻿// <copyright file="Application.cs" company="slskd Team">
//     Copyright (c) slskd Team. All rights reserved.
//
//     This program is free software: you can redistribute it and/or modify
//     it under the terms of the GNU Affero General Public License as published
//     by the Free Software Foundation, either version 3 of the License, or
//     (at your option) any later version.
//
//     This program is distributed in the hope that it will be useful,
//     but WITHOUT ANY WARRANTY; without even the implied warranty of
//     MERCHANTABILITY or FITNESS FOR A PARTICULAR PURPOSE.  See the
//     GNU Affero General Public License for more details.
//
//     You should have received a copy of the GNU Affero General Public License
//     along with this program.  If not, see https://www.gnu.org/licenses/.
// </copyright>

using Microsoft.Extensions.Options;

namespace slskd
{
    using System;
    using System.Collections.Concurrent;
    using System.Collections.Generic;
    using System.Diagnostics;
    using System.IO;
    using System.Linq;
    using System.Net;
    using System.Net.Sockets;
    using System.Reflection;
    using System.Runtime;
<<<<<<< HEAD
    using System.Runtime.InteropServices;
=======
    using System.Text.RegularExpressions;
>>>>>>> 25c4abfc
    using System.Threading;
    using System.Threading.Tasks;
    using Microsoft.AspNetCore.SignalR;
    using Microsoft.Extensions.Caching.Memory;
    using Microsoft.Extensions.Hosting;
    using Serilog;
    using Serilog.Events;
    using slskd.Configuration;
    using slskd.Core.API;
    using slskd.Integrations.Pushbullet;
    using slskd.Messaging;
    using slskd.Search;
    using slskd.Shares;
    using slskd.Transfers;
    using slskd.Users;
    using Soulseek;
    using Soulseek.Diagnostics;

    public interface IApplication : IHostedService
    {
        public Task CheckVersionAsync();
        public void CollectGarbage();
    }

    public sealed class Application : IApplication
    {
        /// <summary>
        ///     The name of the default user group.
        /// </summary>
        public static readonly string DefaultGroup = "default";

        /// <summary>
        ///     The name of the privileged user group.
        /// </summary>
        public static readonly string PrivilegedGroup = "privileged";

        /// <summary>
        ///     The name of the leecher user group.
        /// </summary>
        public static readonly string LeecherGroup = "leechers";

        private static readonly string ApplicationShutdownTransferExceptionMessage = "Application shut down";

        public Application(
            OptionsAtStartup optionsAtStartup,
            IOptionsMonitor<Options> optionsMonitor,
            IManagedState<State> state,
            ISoulseekClient soulseekClient,
            IConnectionWatchdog connectionWatchdog,
            ITransferService transferService,
            IBrowseTracker browseTracker,
            IConversationTracker conversationTracker,
            IRoomTracker roomTracker,
            IRoomService roomService,
            IUserService userService,
            IShareService shareService,
            IPushbulletService pushbulletService,
            IHubContext<ApplicationHub> applicationHub,
            IHubContext<LogsHub> logHub)
        {
            Console.CancelKeyPress += (_, args) =>
            {
                ShuttingDown = true;
                Log.Warning("Received SIGINT");
            };

            foreach (var signal in new[] { PosixSignal.SIGINT, PosixSignal.SIGQUIT, PosixSignal.SIGTERM })
            {
                PosixSignalRegistration.Create(signal, context =>
                {
                    ShuttingDown = true;
                    Log.Fatal("Received {Signal}", signal);
                });
            }

            OptionsAtStartup = optionsAtStartup;

            OptionsMonitor = optionsMonitor;
            OptionsMonitor.OnChange(async options => await OptionsMonitor_OnChange(options));

            PreviousOptions = OptionsMonitor.CurrentValue;

            CompiledSearchResponseFilters = OptionsAtStartup.Filters.Search.Request.Select(f => new Regex(f, RegexOptions.Compiled));

            State = state;
            State.OnChange(state => State_OnChange(state));

            Shares = shareService;
            Shares.StateMonitor.OnChange(state => ShareState_OnChange(state));

            Transfers = transferService;
            BrowseTracker = browseTracker;
            ConversationTracker = conversationTracker;
            Pushbullet = pushbulletService;

            RoomService = roomService;
            Users = userService;
            ApplicationHub = applicationHub;

            LogHub = logHub;
            Program.LogEmitted += (_, log) => LogHub.EmitLogAsync(log);

            Client = soulseekClient;

            Client.DiagnosticGenerated += Client_DiagnosticGenerated;

            Client.TransferStateChanged += Client_TransferStateChanged;
            Client.TransferProgressUpdated += Client_TransferProgressUpdated;

            Client.BrowseProgressUpdated += Client_BrowseProgressUpdated;
            Client.UserStatusChanged += Client_UserStatusChanged;
            Client.PrivateMessageReceived += Client_PrivateMessageRecieved;

            Client.PrivateRoomMembershipAdded += (e, room) => Log.Information("Added to private room {Room}", room);
            Client.PrivateRoomMembershipRemoved += (e, room) => Log.Information("Removed from private room {Room}", room);
            Client.PrivateRoomModerationAdded += (e, room) => Log.Information("Promoted to moderator in private room {Room}", room);
            Client.PrivateRoomModerationRemoved += (e, room) => Log.Information("Demoted from moderator in private room {Room}", room);

            Client.PublicChatMessageReceived += Client_PublicChatMessageReceived;
            Client.RoomMessageReceived += Client_RoomMessageReceived;
            Client.Disconnected += Client_Disconnected;
            Client.Connected += Client_Connected;
            Client.LoggedIn += Client_LoggedIn;
            Client.StateChanged += Client_StateChanged;
            Client.DistributedNetworkStateChanged += Client_DistributedNetworkStateChanged;
            Client.DownloadDenied += (e, args) => Log.Information("Download of {Filename} from {Username} was denied: {Message}", args.Filename, args.Username, args.Message);
            Client.DownloadFailed += (e, args) => Log.Information("Download of {Filename} from {Username} failed", args.Filename, args.Username);

            ConnectionWatchdog = connectionWatchdog;
        }

        /// <summary>
        ///     Gets a value indicating whether the application is in the process of shutting down.
        /// </summary>
        public static bool IsShuttingDown => Environment.HasShutdownStarted || ShuttingDown;

        private static bool ShuttingDown { get; set; } = false;

        private ISoulseekClient Client { get; set; }
        private IRoomService RoomService { get; set; }
        private IBrowseTracker BrowseTracker { get; set; }
        private IConnectionWatchdog ConnectionWatchdog { get; }
        private IConversationTracker ConversationTracker { get; set; }
        private ILogger Log { get; set; } = Serilog.Log.ForContext<Application>();
        private ConcurrentDictionary<string, ILogger> Loggers { get; } = new ConcurrentDictionary<string, ILogger>();
        private Options Options => OptionsMonitor.CurrentValue;
        private OptionsAtStartup OptionsAtStartup { get; set; }
        private IOptionsMonitor<Options> OptionsMonitor { get; set; }
        private SemaphoreSlim OptionsSyncRoot { get; } = new SemaphoreSlim(1, 1);
        private Options PreviousOptions { get; set; }
        private IPushbulletService Pushbullet { get; }
        private DateTime SharesRefreshStarted { get; set; }
        private IManagedState<State> State { get; }
        private ITransferService Transfers { get; init; }
        private IHubContext<ApplicationHub> ApplicationHub { get; set; }
        private IHubContext<LogsHub> LogHub { get; set; }
        private IUserService Users { get; set; }
        private IShareService Shares { get; set; }
        private IMemoryCache Cache { get; set; } = new MemoryCache(new MemoryCacheOptions());
<<<<<<< HEAD
        private IEnumerable<Guid> ActiveDownloadIdsAtPreviousShutdown { get; set; } = Enumerable.Empty<Guid>();
=======
        private IEnumerable<Regex> CompiledSearchResponseFilters { get; set; }
>>>>>>> 25c4abfc

        public void CollectGarbage()
        {
            var sw = new Stopwatch();

            Log.Debug("Collecting garbage");

            sw.Start();

            GCSettings.LargeObjectHeapCompactionMode = GCLargeObjectHeapCompactionMode.CompactOnce;
#pragma warning disable S1215 // "GC.Collect" should not be called
            GC.Collect(2, GCCollectionMode.Forced, blocking: true, compacting: true);
#pragma warning restore S1215 // "GC.Collect" should not be called

            sw.Stop();

            Log.Debug("Garbage collection completed in {Duration}ms", sw.ElapsedMilliseconds);
        }

        /// <summary>
        ///     Gets the version of the latest application release.
        /// </summary>
        /// <returns>The operation context.</returns>
        public async Task CheckVersionAsync()
        {
            if (Program.IsDevelopment)
            {
                Log.Information("Skipping version check for Development build");
                return;
            }

            if (Program.IsCanary)
            {
                // todo: use the docker hub API to find the latest canary tag
                Log.Information("Skipping version check for Canary build; check for updates manually.");
                return;
            }

            Log.Information("Checking GitHub Releases for latest version");

            try
            {
                var latestVersion = await GitHub.GetLatestReleaseVersion(
                    organization: Program.AppName,
                    repository: Program.AppName,
                    userAgent: $"{Program.AppName} v{Program.FullVersion}");

                if (latestVersion > Version.Parse(Program.SemanticVersion))
                {
                    State.SetValue(state => state with { Version = state.Version with { Latest = latestVersion.ToString(), IsUpdateAvailable = true } });
                    Log.Information("A new version is available! {CurrentVersion} -> {LatestVersion}", Program.SemanticVersion, latestVersion);
                }
                else
                {
                    State.SetValue(state => state with { Version = state.Version with { Latest = Program.SemanticVersion, IsUpdateAvailable = false } });
                    Log.Information("Version {CurrentVersion} is up to date.", Program.SemanticVersion);
                }
            }
            catch (Exception ex)
            {
                Log.Warning("Failed to check version: {Message}", ex.Message);
                throw;
            }
        }

        async Task IHostedService.StartAsync(CancellationToken cancellationToken)
        {
            // if the application shut down "uncleanly", transfers may need to be cleaned up. we deliberately don't allow these
            // records to be updated if the application has started to shut down so that we can do this cleanup and properly
            // disposition them as having failed due to an application shutdown, instead of some random exception thrown while
            // things are being disposed.
            var activeUploads = (await Transfers.Uploads.ListAsync(t => !t.State.HasFlag(TransferStates.Completed) && !t.Removed))
                .Where(t => !t.State.HasFlag(TransferStates.Completed)) // https://github.com/dotnet/efcore/issues/10434
                .ToList();

            await Task.WhenAll(activeUploads.Select(async upload =>
            {
                Log.Debug("Cleaning up dangling upload {Filename} to {Username}", upload.Filename, upload.Username);
                upload.State = TransferStates.Completed | TransferStates.Errored;
                upload.Exception = ApplicationShutdownTransferExceptionMessage;
                await Transfers.Uploads.UpdateAsync(upload);
            }));

            var activeDownloads = (await Transfers.Downloads.ListAsync(t => !t.State.HasFlag(TransferStates.Completed) && !t.Removed))
                .Where(t => !t.State.HasFlag(TransferStates.Completed)) // https://github.com/dotnet/efcore/issues/10434
                .ToList();

            await Task.WhenAll(activeDownloads.Select(async download =>
            {
                Log.Debug("Cleaning up dangling download {Filename} from {Username}", download.Filename, download.Username);
                download.State = TransferStates.Completed | TransferStates.Errored;
                download.Exception = ApplicationShutdownTransferExceptionMessage;
                await Transfers.Downloads.UpdateAsync(download);
            }));

            // save the ids of any downloads that were active, so we can re-enqueue them after we've connected and logged in.
            // we need to check the database before we re-request to make sure the user didn't remove them from the UI while
            // the application was running, but before it was logged in. so just save the ids.
            ActiveDownloadIdsAtPreviousShutdown = activeDownloads.Select(d => d.Id);
            Log.Debug("Downloads to resume upon connection: {Ids}", ActiveDownloadIdsAtPreviousShutdown.ToJson());

            Log.Debug("Configuring client");

            ProxyOptions proxyOptions = default;

            if (OptionsAtStartup.Soulseek.Connection.Proxy.Enabled)
            {
                proxyOptions = new ProxyOptions(
                    address: OptionsAtStartup.Soulseek.Connection.Proxy.Address,
                    port: OptionsAtStartup.Soulseek.Connection.Proxy.Port.Value,
                    username: OptionsAtStartup.Soulseek.Connection.Proxy.Username,
                    password: OptionsAtStartup.Soulseek.Connection.Proxy.Password);
            }

            var connectionOptions = new ConnectionOptions(
                readBufferSize: OptionsAtStartup.Soulseek.Connection.Buffer.Read,
                writeBufferSize: OptionsAtStartup.Soulseek.Connection.Buffer.Write,
                writeQueueSize: OptionsAtStartup.Soulseek.Connection.Buffer.WriteQueue,
                connectTimeout: OptionsAtStartup.Soulseek.Connection.Timeout.Connect,
                inactivityTimeout: OptionsAtStartup.Soulseek.Connection.Timeout.Inactivity,
                proxyOptions: proxyOptions);

            var configureKeepAlive = new Action<Socket>(socket =>
            {
                socket.SetSocketOption(SocketOptionLevel.Socket, SocketOptionName.KeepAlive, true);
                socket.SetSocketOption(SocketOptionLevel.Tcp, SocketOptionName.TcpKeepAliveTime, OptionsAtStartup.Soulseek.Connection.Timeout.Inactivity / 1000);
                socket.SetSocketOption(SocketOptionLevel.Tcp, SocketOptionName.TcpKeepAliveInterval, OptionsAtStartup.Soulseek.Connection.Timeout.Inactivity / 1000);
                socket.SetSocketOption(SocketOptionLevel.Tcp, SocketOptionName.TcpKeepAliveRetryCount, 3);
            });

            var serverOptions = connectionOptions.With(configureSocketAction: configureKeepAlive);
            var distributedOptions = connectionOptions.With(configureSocketAction: configureKeepAlive);

            var transferOptions = connectionOptions.With(
                readBufferSize: OptionsAtStartup.Soulseek.Connection.Buffer.Transfer,
                writeBufferSize: OptionsAtStartup.Soulseek.Connection.Buffer.Transfer);

            var patch = new SoulseekClientOptionsPatch(
                listenPort: OptionsAtStartup.Soulseek.ListenPort,
                enableListener: true,
                userEndPointCache: new UserEndPointCache(),
                distributedChildLimit: OptionsAtStartup.Soulseek.DistributedNetwork.ChildLimit,
                enableDistributedNetwork: !OptionsAtStartup.Soulseek.DistributedNetwork.Disabled,
                acceptDistributedChildren: !OptionsAtStartup.Soulseek.DistributedNetwork.DisableChildren,
                maximumUploadSpeed: OptionsAtStartup.Global.Upload.SpeedLimit,
                maximumDownloadSpeed: OptionsAtStartup.Global.Download.SpeedLimit,
                autoAcknowledgePrivateMessages: false,
                acceptPrivateRoomInvitations: true,
                serverConnectionOptions: serverOptions,
                peerConnectionOptions: connectionOptions,
                transferConnectionOptions: transferOptions,
                distributedConnectionOptions: distributedOptions,
                userInfoResolver: UserInfoResolver,
                browseResponseResolver: BrowseResponseResolver,
                directoryContentsResolver: DirectoryContentsResponseResolver,
                enqueueDownload: (username, endpoint, filename) => Transfers.Uploads.EnqueueAsync(username, filename),
                searchResponseCache: new SearchResponseCache(),
                searchResponseResolver: SearchResponseResolver,
                placeInQueueResolver: PlaceInQueueResolver);

            await Client.ReconfigureOptionsAsync(patch);

            Log.Debug("Client configured");
            Log.Information("Listening for incoming connections on port {Port}", OptionsAtStartup.Soulseek.ListenPort);

            if (OptionsAtStartup.Soulseek.Connection.Proxy.Enabled)
            {
                Log.Information($"Using Proxy {OptionsAtStartup.Soulseek.Connection.Proxy.Address}:{OptionsAtStartup.Soulseek.Connection.Proxy.Port}");
            }

            if (!OptionsAtStartup.NoVersionCheck)
            {
                _ = CheckVersionAsync();
            }

            if (OptionsAtStartup.NoShareScan)
            {
                Log.Warning("Not scanning shares; 'no-share-scan' option is enabled.  Search and browse results will remain disabled until a manual scan is completed.");
            }
            else
            {
                _ = Shares.StartScanAsync();
            }

            if (OptionsAtStartup.NoConnect)
            {
                Log.Warning("Not connecting to the Soulseek server; 'no-connect' option is enabled");
            }
            else if (string.IsNullOrEmpty(OptionsAtStartup.Soulseek.Username) || string.IsNullOrEmpty(OptionsAtStartup.Soulseek.Password))
            {
                Log.Warning($"Not connecting to the Soulseek server; username and/or password invalid.  Specify valid credentials and manually connect, or update config and restart.");
            }
            else
            {
                await Client.ConnectAsync(OptionsAtStartup.Soulseek.Username, OptionsAtStartup.Soulseek.Password).ConfigureAwait(false);
            }
        }

        Task IHostedService.StopAsync(CancellationToken cancellationToken)
        {
            ShuttingDown = true;
            Log.Warning("Application is shutting down");
            Client.Disconnect("Shutting down", new ApplicationShutdownException("Shutting down"));
            Client.Dispose();
            Log.Information("Client stopped");
            return Task.CompletedTask;
        }

        /// <summary>
        ///     Creates and returns an instances of <see cref="BrowseResponse"/> in response to a remote request.
        /// </summary>
        /// <param name="username">The username of the requesting user.</param>
        /// <param name="endpoint">The IP endpoint of the requesting user.</param>
        /// <returns>A Task resolving an IEnumerable of Soulseek.Directory.</returns>
        private async Task<BrowseResponse> BrowseResponseResolver(string username, IPEndPoint endpoint)
        {
            try
            {
                var directories = (await Shares.BrowseAsync())
                    .Select(d => new Soulseek.Directory(d.Name.Replace('/', '\\'), d.Files)); // Soulseek NS requires backslashes

                return new BrowseResponse(directories);
            }
            catch (Exception ex)
            {
                Log.Warning(ex, "Failed to resolve browse response: {Message}", ex.Message);
                throw;
            }
        }

        private void Client_BrowseProgressUpdated(object sender, BrowseProgressUpdatedEventArgs args)
        {
            BrowseTracker.AddOrUpdate(args.Username, args);
        }

        private async void Client_Connected(object sender, EventArgs e)
        {
            ConnectionWatchdog.Stop();
            Log.Information("Connected to the Soulseek server");
        }

        private void Client_DiagnosticGenerated(object sender, DiagnosticEventArgs args)
        {
            static LogEventLevel TranslateLogLevel(DiagnosticLevel diagnosticLevel) => diagnosticLevel switch
            {
                DiagnosticLevel.Debug => LogEventLevel.Debug,
                DiagnosticLevel.Info => LogEventLevel.Debug,
                DiagnosticLevel.Warning => LogEventLevel.Warning,
                DiagnosticLevel.None => default,
                _ => default,
            };

            var source = sender.GetType().FullName;

            if (source.EndsWith("DistributedConnectionManager") && !Options.Soulseek.DistributedNetwork.Logging)
            {
                return;
            }

            var logger = Loggers.GetOrAdd(source, Log.ForContext("Context", "Soulseek").ForContext("SubContext", source));

            logger.Write(TranslateLogLevel(args.Level), "{@Message}", args.Message);
        }

        private void Client_Disconnected(object sender, SoulseekClientDisconnectedEventArgs args)
        {
            if (State.CurrentValue.PendingReconnect)
            {
                State.SetValue(state => state with { PendingReconnect = false });
            }

            if (args.Exception is ObjectDisposedException || args.Exception is ApplicationShutdownException)
            {
                Log.Information("Disconnected from the Soulseek server: the client is shutting down");
            }
            else if (args.Exception is IntentionalDisconnectException)
            {
                Log.Information("Disconnected from the Soulseek server: disconnected by the user");
            }
            else if (args.Exception is LoginRejectedException)
            {
                Log.Error("Disconnected from the Soulseek server: invalid username or password");
            }
            else if (args.Exception is KickedFromServerException)
            {
                Log.Error("Disconnected from the Soulseek server: another client logged in using the same username");
            }
            else
            {
                Log.Error("Disconnected from the Soulseek server: {Message}", args.Exception?.Message ?? args.Message);
                ConnectionWatchdog.Start();
            }
        }

        private async Task RefreshUserStatistics(bool force = false)
        {
            if (force || !Cache.TryGetValue(CacheKeys.UserStatisticsToken, out _))
            {
                var stats = await Client.GetUserStatisticsAsync(OptionsAtStartup.Soulseek.Username);
                var privileges = await Client.GetPrivilegesAsync();

                State.SetValue(state => state with
                {
                    User = state.User with
                    {
                        Statistics = stats.ToUserStatisticsState(),
                        Privileges = new UserPrivilegeState()
                        {
                            IsPrivileged = privileges > 0,
                            PrivilegesRemaining = privileges,
                        },
                    },
                });

                Cache.Set(CacheKeys.UserStatisticsToken, true, TimeSpan.FromHours(4));
            }
        }

        private async void Client_LoggedIn(object sender, EventArgs e)
        {
            Log.Information("Logged in to the Soulseek server as {Username}", Client.Username);

            try
            {
                // send whatever counts we have currently. we'll probably connect before the cache is primed, so these will be zero
                // initially, but we'll update them when the cache is filled.
                await Client.SetSharedCountsAsync(State.CurrentValue.Shares.Directories, State.CurrentValue.Shares.Files);

                // fetch our average upload speed from the server, so we can provide it along with search results
                await RefreshUserStatistics(force: true);

                // we previously saved a list of all of the download ids that were active at the previous shutdown; fetch the latest
                // record for those transfers from the db and ensure they haven't been removed from the UI while the application was offline
                // the user doesn't want those transfers anymore and we don't want to add them back.
                var resumeableDownloads = await Transfers.Downloads.ListAsync(t => !t.Removed && ActiveDownloadIdsAtPreviousShutdown.Contains(t.Id));

                if (resumeableDownloads.Any())
                {
                    Log.Information("Attempting to re-enqueue previously active downloads...");

                    var groups = resumeableDownloads.GroupBy(d => d.Username);

                    // re-request downloads. we use a try/catch here because there's a very good chance that the other user is offline.
                    foreach (var group in groups)
                    {
                        var username = group.Key;
                        var files = group.Select(f => (f.Filename, f.Size));

                        try
                        {
                            await Transfers.Downloads.EnqueueAsync(username, files);
                        }
                        catch (Exception ex)
                        {
                            Log.Warning("Failed to re-enqueue {Count} file(s) from {Username}: {Message}", files.Count(), username, ex.Message);
                        }
                    }
                }

                // clear the ids we saved at startup; we don't want to re-request these again if the connection is cycled
                ActiveDownloadIdsAtPreviousShutdown = Enumerable.Empty<Guid>();
            }
            catch (Exception ex)
            {
                Log.Error(ex, "Failed to execute post-login actions");
            }
        }

        private void Client_PrivateMessageRecieved(object sender, PrivateMessageReceivedEventArgs args)
        {
            ConversationTracker.AddOrUpdate(args.Username, PrivateMessage.FromEventArgs(args));

            if (Options.Integration.Pushbullet.Enabled && !args.Replayed)
            {
                _ = Pushbullet.PushAsync($"Private Message from {args.Username}", args.Username, args.Message);
            }
        }

        private void Client_PublicChatMessageReceived(object sender, PublicChatMessageReceivedEventArgs args)
        {
            Log.Information("[Public Chat/{Room}] [{Username}]: {Message}", args.RoomName, args.Username, args.Message);

            if (Options.Integration.Pushbullet.Enabled && args.Message.Contains(Client.Username))
            {
                _ = Pushbullet.PushAsync($"Room Mention by {args.Username} in {args.RoomName}", args.RoomName, args.Message);
            }
        }

        private void Client_RoomMessageReceived(object sender, RoomMessageReceivedEventArgs args)
        {
            var message = RoomMessage.FromEventArgs(args, DateTime.UtcNow);

            if (Options.Integration.Pushbullet.Enabled && message.Message.Contains(Client.Username))
            {
                _ = Pushbullet.PushAsync($"Room Mention by {message.Username} in {message.RoomName}", message.RoomName, message.Message);
            }
        }

        private void Client_StateChanged(object sender, SoulseekClientStateChangedEventArgs e)
        {
            State.SetValue(state => state with
            {
                Server = state.Server with
                {
                    Address = Client.Address,
                    IPEndPoint = Client.IPEndPoint,
                    State = Client.State,
                },
                User = state.User with
                {
                    Username = Client.Username,
                },
            });
        }

        private void Client_DistributedNetworkStateChanged(object sender, DistributedNetworkInfo e)
        {
            State.SetValue(state => state with
            {
                DistributedNetwork = new DistributedNetworkState()
                {
                    BranchLevel = e.BranchLevel,
                    BranchRoot = e.BranchRoot,
                    CanAcceptChildren = e.CanAcceptChildren,
                    ChildLimit = e.ChildLimit,
                    Children = e.Children.Select(c => c.Username).ToList().AsReadOnly(),
                    HasParent = e.HasParent,
                    IsBranchRoot = e.IsBranchRoot,
                    Parent = e.Parent.Username,
                },
            });
        }

        private void Client_TransferProgressUpdated(object sender, TransferProgressUpdatedEventArgs args)
        {
            // no-op. this is really verbose, use for troubleshooting.
        }

        private void Client_TransferStateChanged(object sender, TransferStateChangedEventArgs args)
        {
            var xfer = args.Transfer;
            var direction = xfer.Direction.ToString().ToUpper();
            var user = xfer.Username;
            var file = Path.GetFileName(xfer.Filename);
            var oldState = args.PreviousState;
            var state = xfer.State;

            var completed = xfer.State.HasFlag(TransferStates.Completed);

            Log.Information($"[{direction}] [{user}/{file}] {oldState} => {state}{(completed ? $" ({xfer.BytesTransferred}/{xfer.Size} = {xfer.PercentComplete}%) @ {xfer.AverageSpeed.SizeSuffix()}/s" : string.Empty)}");

            if (xfer.Direction == TransferDirection.Upload && xfer.State.HasFlag(TransferStates.Completed | TransferStates.Succeeded))
            {
                try
                {
                    _ = Client.SendUploadSpeedAsync((int)args.Transfer.AverageSpeed);
                }
                catch (Exception ex)
                {
                    Log.Error(ex, "Failed to report upload speed");
                }
            }
        }

        private void Client_UserStatusChanged(object sender, UserStatus args)
        {
        }

        private Task<int?> PlaceInQueueResolver(string username, IPEndPoint endpoint, string filename)
        {
            try
            {
                var place = Transfers.Uploads.Queue.EstimatePosition(username, filename);
                return Task.FromResult((int?)place);
            }
            catch (Exception ex)
            {
                Log.Warning(ex, "Failed to estimate place in queue for {Filename} requested by {Username}", filename, username);
                throw;
            }
        }

        /// <summary>
        ///     Creates and returns a <see cref="Soulseek.Directory"/> in response to a remote request.
        /// </summary>
        /// <param name="username">The username of the requesting user.</param>
        /// <param name="endpoint">The IP endpoint of the requesting user.</param>
        /// <param name="token">The unique token for the request, supplied by the requesting user.</param>
        /// <param name="directory">The requested directory.</param>
        /// <returns>A Task resolving an instance of Soulseek.Directory containing the contents of the requested directory.</returns>
        private async Task<Soulseek.Directory> DirectoryContentsResponseResolver(string username, IPEndPoint endpoint, int token, string directory)
        {
            try
            {
                var dir = await Shares.ListDirectoryAsync(directory);
                return dir;
            }
            catch (Exception ex)
            {
                Log.Warning(ex, "Failed to resolve directory contents: {Message}", ex.Message);
                throw;
            }
        }

        private async Task OptionsMonitor_OnChange(Options newOptions)
        {
            // this code is known to fire more than once per update. i'm not sure whether these might be executed concurrently.
            // lock to be safe, because we need to accurately track the last value of Options for diffing purposes. threading
            // shenanigans here could lead to missed updates.
            await OptionsSyncRoot.WaitAsync();

            try
            {
                var pendingRestart = false;
                var pendingReconnect = false;
                var soulseekRequiresReconnect = false;

                var diff = PreviousOptions.DiffWith(newOptions);

                // don't react to duplicate/no-change events https://github.com/slskd/slskd/issues/126
                if (!diff.Any())
                {
                    return;
                }

                foreach (var (property, fqn, left, right) in diff)
                {
                    static bool HasAttribute<T>(PropertyInfo property) => property.CustomAttributes.Any(a => a.AttributeType == typeof(T));

                    var requiresRestart = HasAttribute<RequiresRestartAttribute>(property);
                    var requiresReconnect = HasAttribute<RequiresReconnectAttribute>(property);

                    Log.Debug($"{fqn} changed from '{left.ToJson() ?? "<null>"}' to '{right.ToJson() ?? "<null>"}'{(requiresRestart ? ". Restart required to take effect." : string.Empty)}{(requiresReconnect ? "; Reconnect required to take effect." : string.Empty)}");

                    pendingRestart |= requiresRestart;
                    pendingReconnect |= requiresReconnect;
                }

                if (PreviousOptions.Directories.Shared.Except(newOptions.Directories.Shared).Any()
                    || newOptions.Directories.Shared.Except(PreviousOptions.Directories.Shared).Any())
                {
                    State.SetValue(state => state with { Shares = state.Shares with { ScanPending = true } });
                    Log.Information("Shared directory configuration changed.  Shares must be re-scanned for changes to take effect.");
                }

                if (PreviousOptions.Filters.Share.Except(newOptions.Filters.Share).Any()
                    || newOptions.Filters.Share.Except(PreviousOptions.Filters.Share).Any())
                {
                    State.SetValue(state => state with { Shares = state.Shares with { ScanPending = true } });
                    Log.Information("File filter configuration changed.  Shares must be re-scanned for changes to take effect.");
                }

                if (PreviousOptions.Filters.Search.Request.Except(newOptions.Filters.Search.Request).Any()
                    || newOptions.Filters.Search.Request.Except(PreviousOptions.Filters.Search.Request).Any())
                {
                    CompiledSearchResponseFilters = newOptions.Filters.Search.Request.Select(f => new Regex(f, RegexOptions.Compiled));
                    Log.Information("Updated and re-compiled search response filters");
                }

                if (PreviousOptions.Rooms.Except(newOptions.Rooms).Any()
                    || newOptions.Rooms.Except(PreviousOptions.Rooms).Any())
                {
                    Log.Information("Room configuration changed.  Joining any newly added rooms.");
                    _ = RoomService.TryJoinAsync(newOptions.Rooms);
                }

                // determine whether any Soulseek options changed. if so, we need to construct a patch and invoke ReconfigureOptionsAsync().
                var slskDiff = PreviousOptions.Soulseek.DiffWith(newOptions.Soulseek);
                var globalDiff = PreviousOptions.Global.DiffWith(newOptions.Global);

                if (slskDiff.Any() || globalDiff.Any())
                {
                    var old = PreviousOptions.Soulseek;
                    var update = newOptions.Soulseek;

                    Log.Debug("Soulseek options changed from {Previous} to {Current}", old.ToJson(), update.ToJson());

                    // determine whether any Connection options changed. if so, replace the whole object. Soulseek.NET doesn't
                    // offer a way to patch parts of connection options. the updates only affect new connections, so a partial
                    // patch doesn't make a lot of sense anyway.
                    var connectionDiff = old.Connection.DiffWith(update.Connection);

                    ConnectionOptions connectionPatch = null;
                    ConnectionOptions serverPatch = null;
                    ConnectionOptions distributedPatch = null;
                    ConnectionOptions transferPatch = null;

                    if (connectionDiff.Any())
                    {
                        var connection = update.Connection;

                        ProxyOptions proxyPatch = null;

                        if (connection.Proxy.Enabled)
                        {
                            proxyPatch = new ProxyOptions(
                                address: connection.Proxy.Address,
                                port: connection.Proxy.Port.Value,
                                username: connection.Proxy.Username,
                                password: connection.Proxy.Password);
                        }

                        connectionPatch = new ConnectionOptions(
                            readBufferSize: connection.Buffer.Read,
                            writeBufferSize: connection.Buffer.Write,
                            writeQueueSize: connection.Buffer.WriteQueue,
                            connectTimeout: connection.Timeout.Connect,
                            inactivityTimeout: connection.Timeout.Inactivity,
                            proxyOptions: proxyPatch);

                        var configureKeepAlive = new Action<Socket>(socket =>
                        {
                            socket.SetSocketOption(SocketOptionLevel.Socket, SocketOptionName.KeepAlive, true);
                            socket.SetSocketOption(SocketOptionLevel.Tcp, SocketOptionName.TcpKeepAliveTime, connection.Timeout.Inactivity / 1000);
                            socket.SetSocketOption(SocketOptionLevel.Tcp, SocketOptionName.TcpKeepAliveInterval, connection.Timeout.Inactivity / 1000);
                            socket.SetSocketOption(SocketOptionLevel.Tcp, SocketOptionName.TcpKeepAliveRetryCount, 3);
                        });

                        serverPatch = connectionPatch.With(configureSocketAction: configureKeepAlive);
                        distributedPatch = connectionPatch.With(configureSocketAction: configureKeepAlive);

                        transferPatch = connectionPatch.With(
                            readBufferSize: OptionsAtStartup.Soulseek.Connection.Buffer.Transfer,
                            writeBufferSize: OptionsAtStartup.Soulseek.Connection.Buffer.Transfer);
                    }

                    var patch = new SoulseekClientOptionsPatch(
                        listenPort: old.ListenPort == update.ListenPort ? null : update.ListenPort,
                        enableDistributedNetwork: old.DistributedNetwork.Disabled == update.DistributedNetwork.Disabled ? null : !update.DistributedNetwork.Disabled,
                        distributedChildLimit: old.DistributedNetwork.ChildLimit == update.DistributedNetwork.ChildLimit ? null : update.DistributedNetwork.ChildLimit,
                        acceptDistributedChildren: old.DistributedNetwork.DisableChildren == update.DistributedNetwork.DisableChildren ? null : !update.DistributedNetwork.DisableChildren,
                        maximumUploadSpeed: newOptions.Global.Upload.SpeedLimit,
                        maximumDownloadSpeed: newOptions.Global.Download.SpeedLimit,
                        serverConnectionOptions: serverPatch,
                        peerConnectionOptions: connectionPatch,
                        transferConnectionOptions: transferPatch,
                        incomingConnectionOptions: connectionPatch,
                        distributedConnectionOptions: distributedPatch);

                    soulseekRequiresReconnect = await Client.ReconfigureOptionsAsync(patch);
                }

                // require a reconnect if the client is connected and any options marked [RequiresReconnect] changed, OR if the
                // call to reconfigure the client requires a reconnect
                if ((Client.State.HasFlag(SoulseekClientStates.Connected) && pendingReconnect) || soulseekRequiresReconnect)
                {
                    State.SetValue(state => state with { PendingReconnect = true });
                    Log.Information("One or more updated Soulseek options requires the client to be disconnected, then reconnected to the network to take effect.");
                }

                if (pendingRestart)
                {
                    State.SetValue(state => state with { PendingRestart = true });
                    Log.Information("One or more updated options requires an application restart to take effect.");
                }

                PreviousOptions = newOptions;
                _ = ApplicationHub.BroadcastOptionsAsync(newOptions);

                Log.Information("Options updated successfully.");
            }
            catch (Exception ex)
            {
                Log.Error(ex, "Failed to apply option update: {Message}", ex.Message);
            }
            finally
            {
                OptionsSyncRoot.Release();
            }
        }

        /// <summary>
        ///     Creates and returns a <see cref="Response"/> in response to the given <paramref name="query"/>.
        /// </summary>
        /// <param name="username">The username of the requesting user.</param>
        /// <param name="token">The search token.</param>
        /// <param name="query">The search query.</param>
        /// <returns>A Task resolving a SearchResponse, or null.</returns>
        private async Task<SearchResponse> SearchResponseResolver(string username, int token, SearchQuery query)
        {
            if (CompiledSearchResponseFilters.Any(filter => filter.IsMatch(query.SearchText)))
            {
                return null;
            }

            try
            {
                var results = await Shares.SearchAsync(query);

                if (results.Any())
                {
                    // make sure our average speed (as reported by the server) is reasonably up to date
                    await RefreshUserStatistics();

                    var forecastedPosition = Transfers.Uploads.Queue.ForecastPosition(username);

                    Log.Information("[{Context}]: Sending {Count} records to {Username} for query '{Query}'", "SEARCH RESULT SENT", results.Count(), username, query.SearchText);

                    return new SearchResponse(
                        Client.Username,
                        token,
                        uploadSpeed: State.CurrentValue.User.Statistics.AverageSpeed,
                        freeUploadSlots: forecastedPosition == 0 ? 1 : 0,
                        queueLength: forecastedPosition,
                        fileList: results);
                }

                // if no results, either return null or an instance of SearchResponse with a fileList of length 0 in either case, no
                // response will be sent to the requestor.
                return null;
            }
            catch (Exception ex)
            {
                Log.Warning(ex, "Failed to resolve search response: {Message}", ex.Message);
                throw;
            }
        }

        private void ShareState_OnChange((ShareState Previous, ShareState Current) state)
        {
            var (previous, current) = state;

            if (!previous.Scanning && current.Scanning)
            {
                SharesRefreshStarted = DateTime.UtcNow;

                State.SetValue(s => s with { Shares = current });
                Log.Information("Scanning shares");
            }

            var lastProgress = Math.Round(previous.ScanProgress * 100);
            var currentProgress = Math.Round(current.ScanProgress * 100);

            if (lastProgress != currentProgress && Math.Round(currentProgress, 0) % 10 == 0)
            {
                State.SetValue(s => s with { Shares = current });
                Log.Information("Scanned {Percent}% of shared directories.  Found {Files} files so far.", currentProgress, current.Files);
            }

            if (previous.Scanning && !current.Scanning)
            {
                State.SetValue(s => s with { Shares = current });

                if (current.Faulted)
                {
                    Log.Error("Failed to scan shares.");
                }
                else
                {
                    State.SetValue(state => state with { Shares = state.Shares with { ScanPending = false } });
                    Log.Information("Shares scanned successfully. Found {Directories} directories and {Files} files in {Duration}ms", current.Directories, current.Files, (DateTime.UtcNow - SharesRefreshStarted).TotalMilliseconds);

                    SharesRefreshStarted = default;

                    if (Client.State.HasFlag(SoulseekClientStates.Connected | SoulseekClientStates.LoggedIn))
                    {
                        _ = Task.Run(async () =>
                        {
                            await Client.SetSharedCountsAsync(State.CurrentValue.Shares.Directories, State.CurrentValue.Shares.Files);
                            await RefreshUserStatistics(force: true);
                        });
                    }
                }
            }
        }

        private void State_OnChange((State Previous, State Current) state)
        {
            _ = ApplicationHub.BroadcastStateAsync(state.Current);
        }

        /// <summary>
        ///     Creates and returns a <see cref="UserInfo"/> object in response to a remote request.
        /// </summary>
        /// <param name="username">The username of the requesting user.</param>
        /// <param name="endpoint">The IP endpoint of the requesting user.</param>
        /// <returns>A Task resolving the UserInfo instance.</returns>
        private Task<UserInfo> UserInfoResolver(string username, IPEndPoint endpoint)
        {
            try
            {
                var info = new UserInfo(
                    description: Options.Soulseek.Description,
                    uploadSlots: 1,
                    queueLength: 0,
                    hasFreeUploadSlot: false);

                return Task.FromResult(info);
            }
            catch (Exception ex)
            {
                Log.Warning(ex, "Failed to resolve user info: {Message}", ex.Message);
                throw;
            }
        }
    }
}<|MERGE_RESOLUTION|>--- conflicted
+++ resolved
@@ -29,11 +29,8 @@
     using System.Net.Sockets;
     using System.Reflection;
     using System.Runtime;
-<<<<<<< HEAD
+    using System.Text.RegularExpressions;
     using System.Runtime.InteropServices;
-=======
-    using System.Text.RegularExpressions;
->>>>>>> 25c4abfc
     using System.Threading;
     using System.Threading.Tasks;
     using Microsoft.AspNetCore.SignalR;
@@ -193,11 +190,8 @@
         private IUserService Users { get; set; }
         private IShareService Shares { get; set; }
         private IMemoryCache Cache { get; set; } = new MemoryCache(new MemoryCacheOptions());
-<<<<<<< HEAD
+        private IEnumerable<Regex> CompiledSearchResponseFilters { get; set; }
         private IEnumerable<Guid> ActiveDownloadIdsAtPreviousShutdown { get; set; } = Enumerable.Empty<Guid>();
-=======
-        private IEnumerable<Regex> CompiledSearchResponseFilters { get; set; }
->>>>>>> 25c4abfc
 
         public void CollectGarbage()
         {
