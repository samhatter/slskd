--- conflicted
+++ resolved
@@ -107,11 +107,7 @@
 
 Any number of shared directories can be configured.
 
-<<<<<<< HEAD
-Paths must be absolute, meaning they must begin with `/`, `X:\`, or `\\`, depending on the system. Relative paths, such as `~/directory` or `../directory`, and root paths (e.g., an entire drive, mount, or network share) are not supported.
-=======
 Paths must be absolute, meaning they must begin with `/`, `X:\`, or `\\`, depending on the system. Relative paths, such as `~/directory` or `../directory`, are not supported. Sharing a root mount on a unix-like OS (`/`) is also not supported.
->>>>>>> b2611b3e
 
 Shares can be excluded by prefixing them with `-` or `!`. It is useful in situations where sharing a subdirectory of a share isn't desired, for example, if a user wants to share their entire music library but not their personal recordings:
 
@@ -546,13 +542,6 @@
 
 A number of filters can be configured to control various aspects of how the application interacts with the Soulseek network.
 
-<<<<<<< HEAD
-The share filters can be used to prevent certain types of files from being shared. This option is an array that can take any number of filters. Filters must be a valid regular expression; a few examples are included below and in the example configuration included with the application, but the list is empty by default.
-
-| Command-Line     | Environment Variable | Description                                                    |
-| ---------------- | -------------------- | -------------------------------------------------------------- |
-| `--share-filter` | `SHARE_FILTER`       | A list of regular expressions used to filter files from shares |
-=======
 Share filters can be used to prevent certain types of files from being shared.  This option is an array that can take any number of filters.  Filters must be a valid regular expression; a few examples are included below and in the example configuration included with the application, but the list is empty by default.
 
 Search request filters can be used to discard incoming search requests that match one or more filters.  Like share filters, this option is an array of regular expressions, and it defaults to an empty array (no request filtering is applied).
@@ -561,7 +550,6 @@
 | ------------------------- | ----------------------- | --------------------------------------------------------------------- |
 | `--share-filter`          | `SHARE_FILTER`          | A list of regular expressions used to filter files from shares        |
 | `--search-request-filter` | `SEARCH_REQUEST_FILTER` | A list of regular expressions used to filter incoming search requests |
->>>>>>> b2611b3e
 
 #### **YAML**
 ```yaml
@@ -711,13 +699,9 @@
 
 Several features have been added that aid in the application's development, debugging, and operation but are generally not valuable for most users.
 
-<<<<<<< HEAD
 The application can publish Prometheus metrics to `/metrics` using [prometheus-net](https://github.com/prometheus-net/prometheus-net).  This is especially useful for anyone attempting to tune performance characteristics.
 
-The application can publish a Swagger (OpenAPI) definition and host SwaggerUI at `/swagger` using [Swashbuckle](https://github.com/domaindrivendev/Swashbuckle.AspNetCore). This is useful for anyone developing against the application API and/or creating a new web interface.
-=======
 The application can publish a Swagger (OpenAPI) definition and host SwaggerUI at `/swagger` using [Swashbuckle](https://github.com/domaindrivendev/Swashbuckle.AspNetCore).  This is useful for anyone developing against the application API and/or creating a new web interface.
->>>>>>> b2611b3e
 
 | Command-Line   | Environment Variable | Description                                                                               |
 | -------------- | -------------------- | ----------------------------------------------------------------------------------------- |
